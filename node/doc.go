--- conflicted
+++ resolved
@@ -104,21 +104,6 @@
 "db" and "db-2". The following files will be created in the data directory:
 
 	data-directory/
-<<<<<<< HEAD
-	     A/
-	         nodekey            -- devp2p node key of instance A
-	         nodes/             -- devp2p discovery knowledge database of instance A
-	         db/                -- LevelDB content for "db"
-	     A.ipc                  -- JSON-RPC UNIX domain socket endpoint of instance A
-	     B/
-	         nodekey            -- devp2p node key of node B
-	         nodes/             -- devp2p discovery knowledge database of instance B
-	         static-nodes.json  -- devp2p static node list of instance B
-	         db/                -- LevelDB content for "db"
-	         db-2/              -- LevelDB content for "db-2"
-	     B.ipc                  -- JSON-RPC UNIX domain socket endpoint of instance B
-	     keystore/              -- account key store, used by both instances
-=======
 		A/
 			nodekey            -- devp2p node key of instance A
 			nodes/             -- devp2p discovery knowledge database of instance A
@@ -132,6 +117,5 @@
 			db-2/              -- LevelDB content for "db-2"
 		B.ipc                  -- JSON-RPC UNIX domain socket endpoint of instance B
 		keystore/              -- account key store, used by both instances
->>>>>>> bed84606
 */
 package node