--- conflicted
+++ resolved
@@ -99,8 +99,6 @@
 	return fmt.Sprintf("%x ", []byte(n))
 }
 
-<<<<<<< HEAD
-=======
 // rawNode is a simple binary blob used to differentiate between collapsed trie
 // nodes and already encoded RLP binary blobs (while at the same time store them
 // in the same cache fields).
@@ -114,7 +112,6 @@
 	return err
 }
 
->>>>>>> bed84606
 // mustDecodeNode is a wrapper of decodeNode and panic if any error is encountered.
 func mustDecodeNode(hash, buf []byte) node {
 	n, err := decodeNode(hash, buf)
