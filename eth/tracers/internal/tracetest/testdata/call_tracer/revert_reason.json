--- conflicted
+++ resolved
@@ -53,11 +53,7 @@
   "result": {
     "error": "execution reverted",
     "from": "0xf7579c3d8a669c89d5ed246a22eb6db8f6fedbf1",
-<<<<<<< HEAD
-    "gas": "0x2d7308",
-=======
     "gas": "0x2dc6c0",
->>>>>>> bed84606
     "gasUsed": "0x5940",
     "input": "0x5c19a95c000000000000000000000000f7579c3d8a669c89d5ed246a22eb6db8f6fedbf1",
     "to": "0xf58833cf0c791881b494eb79d461e08a1f043f52",
