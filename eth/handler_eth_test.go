--- conflicted
+++ resolved
@@ -19,13 +19,10 @@
 import (
 	"fmt"
 	"math/big"
-<<<<<<< HEAD
 	"math/rand"
 	"strconv"
 	"sync"
 	"sync/atomic"
-=======
->>>>>>> bed84606
 	"testing"
 	"time"
 
@@ -593,7 +590,6 @@
 	}
 }
 
-<<<<<<< HEAD
 // Tests that local pending transactions get propagated to peers.
 func TestTransactionPendingReannounce(t *testing.T) {
 	t.Parallel()
@@ -686,112 +682,6 @@
 	}
 }
 
-func testCheckpointChallenge(t *testing.T, syncmode downloader.SyncMode, checkpoint bool, timeout bool, empty bool, match bool, drop bool) {
-
-	// Reduce the checkpoint handshake challenge timeout
-	defer func(old time.Duration) { syncChallengeTimeout = old }(syncChallengeTimeout)
-	syncChallengeTimeout = 250 * time.Millisecond
-
-	// Create a test handler and inject a CHT into it. The injection is a bit
-	// ugly, but it beats creating everything manually just to avoid reaching
-	// into the internals a bit.
-	handler := newTestHandler()
-	defer handler.close()
-
-	if syncmode == downloader.SnapSync {
-		atomic.StoreUint32(&handler.handler.snapSync, 1)
-	} else {
-		atomic.StoreUint32(&handler.handler.snapSync, 0)
-	}
-	var response *types.Header
-	if checkpoint {
-		number := (uint64(rand.Intn(500))+1)*params.CHTFrequency - 1
-		response = &types.Header{Number: big.NewInt(int64(number)), Extra: []byte("valid")}
-
-		handler.handler.checkpointNumber = number
-		handler.handler.checkpointHash = response.Hash()
-	}
-
-	// Create a challenger peer and a challenged one.
-	p2pLocal, p2pRemote := p2p.MsgPipe()
-	defer p2pLocal.Close()
-	defer p2pRemote.Close()
-
-	local := eth.NewPeer(eth.ETH66, p2p.NewPeerPipe(enode.ID{1}, "", nil, p2pLocal), p2pLocal, handler.txpool)
-	remote := eth.NewPeer(eth.ETH66, p2p.NewPeerPipe(enode.ID{2}, "", nil, p2pRemote), p2pRemote, handler.txpool)
-	defer local.Close()
-	defer remote.Close()
-
-	handlerDone := make(chan struct{})
-	go func() {
-		defer close(handlerDone)
-		handler.handler.runEthPeer(local, func(peer *eth.Peer) error {
-			return eth.Handle((*ethHandler)(handler.handler), peer)
-		})
-	}()
-
-	// Run the handshake locally to avoid spinning up a remote handler
-	var (
-		genesis = handler.chain.Genesis()
-		head    = handler.chain.CurrentBlock()
-		td      = handler.chain.GetTd(head.Hash(), head.NumberU64())
-	)
-	if err := remote.Handshake(1, td, head.Hash(), genesis.Hash(), forkid.NewIDWithChain(handler.chain), forkid.NewFilter(handler.chain), nil); err != nil {
-		t.Fatalf("failed to run protocol handshake")
-	}
-	// Connect a new peer and check that we receive the checkpoint challenge.
-	if checkpoint {
-		msg, err := p2pRemote.ReadMsg()
-		if err != nil {
-			t.Fatalf("failed to read checkpoint challenge: %v", err)
-		}
-		request := new(eth.GetBlockHeadersPacket66)
-		if err := msg.Decode(request); err != nil {
-			t.Fatalf("failed to decode checkpoint challenge: %v", err)
-		}
-		query := request.GetBlockHeadersPacket
-		if query.Origin.Number != response.Number.Uint64() || query.Amount != 1 || query.Skip != 0 || query.Reverse {
-			t.Fatalf("challenge mismatch: have [%d, %d, %d, %v] want [%d, %d, %d, %v]",
-				query.Origin.Number, query.Amount, query.Skip, query.Reverse,
-				response.Number.Uint64(), 1, 0, false)
-		}
-		// Create a block to reply to the challenge if no timeout is simulated.
-		if !timeout {
-			if empty {
-				if err := remote.ReplyBlockHeadersRLP(request.RequestId, []rlp.RawValue{}); err != nil {
-					t.Fatalf("failed to answer challenge: %v", err)
-				}
-			} else if match {
-				responseRlp, _ := rlp.EncodeToBytes(response)
-				if err := remote.ReplyBlockHeadersRLP(request.RequestId, []rlp.RawValue{responseRlp}); err != nil {
-					t.Fatalf("failed to answer challenge: %v", err)
-				}
-			} else {
-				responseRlp, _ := rlp.EncodeToBytes(&types.Header{Number: response.Number})
-				if err := remote.ReplyBlockHeadersRLP(request.RequestId, []rlp.RawValue{responseRlp}); err != nil {
-					t.Fatalf("failed to answer challenge: %v", err)
-				}
-			}
-		}
-	}
-	// Wait until the test timeout passes to ensure proper cleanup
-	time.Sleep(syncChallengeTimeout + 300*time.Millisecond)
-
-	// Verify that the remote peer is maintained or dropped.
-	if drop {
-		<-handlerDone
-		if peers := handler.handler.peers.len(); peers != 0 {
-			t.Fatalf("peer count mismatch: have %d, want %d", peers, 0)
-		}
-	} else {
-		if peers := handler.handler.peers.len(); peers != 1 {
-			t.Fatalf("peer count mismatch: have %d, want %d", peers, 1)
-		}
-	}
-}
-
-=======
->>>>>>> bed84606
 // Tests that blocks are broadcast to a sqrt number of peers only.
 func TestBroadcastBlock1Peer(t *testing.T)    { testBroadcastBlock(t, 1, 1) }
 func TestBroadcastBlock2Peers(t *testing.T)   { testBroadcastBlock(t, 2, 1) }
