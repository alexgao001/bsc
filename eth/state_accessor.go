--- conflicted
+++ resolved
@@ -20,7 +20,6 @@
 	"context"
 	"errors"
 	"fmt"
-	"math/big"
 	"time"
 
 	"github.com/ethereum/go-ethereum/common"
@@ -259,8 +258,8 @@
 			if posa, ok := eth.Engine().(consensus.PoSA); ok {
 				if isSystem, _ := posa.IsSystemTransaction(tx, block.Header()); isSystem {
 					balance := statedb.GetBalance(consensus.SystemAddress)
-					if balance.Cmp(common.Big0) > 0 {
-						statedb.SetBalance(consensus.SystemAddress, big.NewInt(0))
+					if balance.Cmp(common.U2560) > 0 {
+						statedb.SetBalance(consensus.SystemAddress, uint256.NewInt(0))
 						statedb.AddBalance(block.Header().Coinbase, balance)
 					}
 
@@ -281,17 +280,6 @@
 		}
 		// Not yet the searched for transaction, execute on top of the current state
 		vmenv := vm.NewEVM(context, txContext, statedb, eth.blockchain.Config(), vm.Config{})
-<<<<<<< HEAD
-		if posa, ok := eth.Engine().(consensus.PoSA); ok && msg.From == context.Coinbase &&
-			posa.IsSystemContract(msg.To) && msg.GasPrice.Cmp(big.NewInt(0)) == 0 {
-			balance := statedb.GetBalance(consensus.SystemAddress)
-			if balance.Cmp(common.U2560) > 0 {
-				statedb.SetBalance(consensus.SystemAddress, uint256.NewInt(0))
-				statedb.AddBalance(context.Coinbase, balance)
-			}
-		}
-=======
->>>>>>> 73f27a59
 		statedb.SetTxContext(tx.Hash(), idx)
 		if _, err := core.ApplyMessage(vmenv, msg, new(core.GasPool).AddGas(tx.Gas())); err != nil {
 			return nil, vm.BlockContext{}, nil, nil, fmt.Errorf("transaction %#x failed: %v", tx.Hash(), err)
