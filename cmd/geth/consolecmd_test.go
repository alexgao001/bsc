--- conflicted
+++ resolved
@@ -30,7 +30,7 @@
 )
 
 const (
-	ipcAPIs  = "admin:1.0 clique:1.0 debug:1.0 engine:1.0 eth:1.0 miner:1.0 net:1.0 rpc:1.0 txpool:1.0 web3:1.0"
+	ipcAPIs  = "admin:1.0 debug:1.0 engine:1.0 eth:1.0 miner:1.0 net:1.0 rpc:1.0 txpool:1.0 web3:1.0"
 	httpAPIs = "eth:1.0 net:1.0 rpc:1.0 web3:1.0"
 )
 
@@ -38,16 +38,9 @@
 // memory and disk IO. If the args don't set --datadir, the
 // child g gets a temporary data directory.
 func runMinimalGeth(t *testing.T, args ...string) *testgeth {
-<<<<<<< HEAD
 	// --networkid=1337 to avoid cache bump
 	// --syncmode=full to avoid allocating fast sync bloom
 	allArgs := []string{"--networkid", "1337", "--syncmode=full", "--port", "0",
-=======
-	// --goerli to make the 'writing genesis to disk' faster (no accounts)
-	// --networkid=1337 to avoid cache bump
-	// --syncmode=full to avoid allocating fast sync bloom
-	allArgs := []string{"--goerli", "--networkid", "1337", "--authrpc.port", "0", "--syncmode=full", "--port", "0",
->>>>>>> bed84606
 		"--nat", "none", "--nodiscover", "--maxpeers", "0", "--cache", "64",
 		"--datadir.minfreedisk", "0"}
 	return runGeth(t, append(allArgs, args...)...)
