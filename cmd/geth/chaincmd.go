// Copyright 2015 The go-ethereum Authors
// This file is part of go-ethereum.
//
// go-ethereum is free software: you can redistribute it and/or modify
// it under the terms of the GNU General Public License as published by
// the Free Software Foundation, either version 3 of the License, or
// (at your option) any later version.
//
// go-ethereum is distributed in the hope that it will be useful,
// but WITHOUT ANY WARRANTY; without even the implied warranty of
// MERCHANTABILITY or FITNESS FOR A PARTICULAR PURPOSE. See the
// GNU General Public License for more details.
//
// You should have received a copy of the GNU General Public License
// along with go-ethereum. If not, see <http://www.gnu.org/licenses/>.

package main

import (
	"encoding/json"
	"errors"
	"fmt"
	"io"
	"net"
	"os"
	"path"
	"runtime"
	"strconv"
	"strings"
	"sync/atomic"
	"time"

	"github.com/olekukonko/tablewriter"
	"github.com/urfave/cli/v2"

	"github.com/ethereum/go-ethereum/cmd/utils"
	"github.com/ethereum/go-ethereum/common"
	"github.com/ethereum/go-ethereum/common/hexutil"
	"github.com/ethereum/go-ethereum/core"
	"github.com/ethereum/go-ethereum/core/rawdb"
	"github.com/ethereum/go-ethereum/core/state"
	"github.com/ethereum/go-ethereum/core/types"
	"github.com/ethereum/go-ethereum/crypto"
	"github.com/ethereum/go-ethereum/ethdb"
	"github.com/ethereum/go-ethereum/internal/era"
	"github.com/ethereum/go-ethereum/internal/flags"
	"github.com/ethereum/go-ethereum/log"
	"github.com/ethereum/go-ethereum/metrics"
	"github.com/ethereum/go-ethereum/node"
<<<<<<< HEAD
	"github.com/ethereum/go-ethereum/p2p/enode"
	"github.com/ethereum/go-ethereum/trie"
	"github.com/ethereum/go-ethereum/trie/triedb/pathdb"
=======
	"github.com/ethereum/go-ethereum/params"
	"github.com/urfave/cli/v2"
>>>>>>> 2bd6bd01
)

var (
	initCommand = &cli.Command{
		Action:    initGenesis,
		Name:      "init",
		Usage:     "Bootstrap and initialize a new genesis block",
		ArgsUsage: "<genesisPath>",
		Flags: flags.Merge([]cli.Flag{
			utils.CachePreimagesFlag,
			utils.OverrideCancun,
			utils.OverrideVerkle,
		}, utils.DatabaseFlags),
		Description: `
The init command initializes a new genesis block and definition for the network.
This is a destructive action and changes the network in which you will be
participating.

It expects the genesis file as argument.`,
	}
	initNetworkCommand = &cli.Command{
		Action:    initNetwork,
		Name:      "init-network",
		Usage:     "Bootstrap and initialize a new genesis block, and nodekey, config files for network nodes",
		ArgsUsage: "<genesisPath>",
		Flags: []cli.Flag{
			utils.InitNetworkDir,
			utils.InitNetworkPort,
			utils.InitNetworkSize,
			utils.InitNetworkIps,
			configFileFlag,
		},
		Category: "BLOCKCHAIN COMMANDS",
		Description: `
The init-network command initializes a new genesis block, definition for the network, config files for network nodes.
It expects the genesis file as argument.`,
	}
	dumpGenesisCommand = &cli.Command{
		Action:    dumpGenesis,
		Name:      "dumpgenesis",
		Usage:     "Dumps genesis block JSON configuration to stdout",
		ArgsUsage: "",
		Flags:     append([]cli.Flag{utils.DataDirFlag}, utils.NetworkFlags...),
		Description: `
The dumpgenesis command prints the genesis configuration of the network preset
if one is set.  Otherwise it prints the genesis from the datadir.`,
	}
	importCommand = &cli.Command{
		Action:    importChain,
		Name:      "import",
		Usage:     "Import a blockchain file",
		ArgsUsage: "<filename> (<filename 2> ... <filename N>) ",
		Flags: flags.Merge([]cli.Flag{
			utils.CacheFlag,
			utils.SyncModeFlag,
			utils.GCModeFlag,
			utils.SnapshotFlag,
			utils.CacheDatabaseFlag,
			utils.CacheGCFlag,
			utils.MetricsEnabledFlag,
			utils.MetricsEnabledExpensiveFlag,
			utils.MetricsHTTPFlag,
			utils.MetricsPortFlag,
			utils.MetricsEnableInfluxDBFlag,
			utils.MetricsEnableInfluxDBV2Flag,
			utils.MetricsInfluxDBEndpointFlag,
			utils.MetricsInfluxDBDatabaseFlag,
			utils.MetricsInfluxDBUsernameFlag,
			utils.MetricsInfluxDBPasswordFlag,
			utils.MetricsInfluxDBTagsFlag,
			utils.MetricsInfluxDBTokenFlag,
			utils.MetricsInfluxDBBucketFlag,
			utils.MetricsInfluxDBOrganizationFlag,
			utils.TxLookupLimitFlag,
			utils.TransactionHistoryFlag,
			utils.StateHistoryFlag,
		}, utils.DatabaseFlags),
		Description: `
The import command imports blocks from an RLP-encoded form. The form can be one file
with several RLP-encoded blocks, or several files can be used.

If only one file is used, import error will result in failure. If several files are used,
processing will proceed even if an individual RLP-file import failure occurs.`,
	}
	exportCommand = &cli.Command{
		Action:    exportChain,
		Name:      "export",
		Usage:     "Export blockchain into file",
		ArgsUsage: "<filename> [<blockNumFirst> <blockNumLast>]",
		Flags: flags.Merge([]cli.Flag{
			utils.CacheFlag,
			utils.SyncModeFlag,
		}, utils.DatabaseFlags),
		Description: `
Requires a first argument of the file to write to.
Optional second and third arguments control the first and
last block to write. In this mode, the file will be appended
if already existing. If the file ends with .gz, the output will
be gzipped.`,
	}
	importHistoryCommand = &cli.Command{
		Action:    importHistory,
		Name:      "import-history",
		Usage:     "Import an Era archive",
		ArgsUsage: "<dir>",
		Flags: flags.Merge([]cli.Flag{
			utils.TxLookupLimitFlag,
		},
			utils.DatabaseFlags,
			utils.NetworkFlags,
		),
		Description: `
The import-history command will import blocks and their corresponding receipts
from Era archives.
`,
	}
	exportHistoryCommand = &cli.Command{
		Action:    exportHistory,
		Name:      "export-history",
		Usage:     "Export blockchain history to Era archives",
		ArgsUsage: "<dir> <first> <last>",
		Flags:     flags.Merge(utils.DatabaseFlags),
		Description: `
The export-history command will export blocks and their corresponding receipts
into Era archives. Eras are typically packaged in steps of 8192 blocks.
`,
	}
	importPreimagesCommand = &cli.Command{
		Action:    importPreimages,
		Name:      "import-preimages",
		Usage:     "Import the preimage database from an RLP stream",
		ArgsUsage: "<datafile>",
		Flags: flags.Merge([]cli.Flag{
			utils.CacheFlag,
			utils.SyncModeFlag,
		}, utils.DatabaseFlags),
		Description: `
The import-preimages command imports hash preimages from an RLP encoded stream.
It's deprecated, please use "geth db import" instead.
`,
	}

	dumpCommand = &cli.Command{
		Action:    dump,
		Name:      "dump",
		Usage:     "Dump a specific block from storage",
		ArgsUsage: "[? <blockHash> | <blockNum>]",
		Flags: flags.Merge([]cli.Flag{
			utils.CacheFlag,
			utils.IterativeOutputFlag,
			utils.ExcludeCodeFlag,
			utils.ExcludeStorageFlag,
			utils.IncludeIncompletesFlag,
			utils.StartKeyFlag,
			utils.DumpLimitFlag,
		}, utils.DatabaseFlags),
		Description: `
This command dumps out the state for a given block (or latest, if none provided).
If you use "dump" command in path mode, please firstly use "dump-roothash" command to get all available state root hash.
`,
	}
	dumpRootHashCommand = &cli.Command{
		Action: dumpAllRootHashInPath,
		Name:   "dump-roothash",
		Usage:  "Dump all available state root hash in path mode",
		Flags:  flags.Merge([]cli.Flag{}, utils.DatabaseFlags),
		Description: `
The dump-roothash command dump all available state root hash in path mode.
If you use "dump" command in path mode, please note that it only keeps at most 129 blocks which belongs to diffLayer or diskLayer.
Therefore, you must specify the blockNumber or blockHash that locates in diffLayer or diskLayer.
"geth" will print all available blockNumber and related block state root hash, and you can query block hash by block number.
`,
	}
)

// initGenesis will initialise the given JSON format genesis file and writes it as
// the zero'd block (i.e. genesis) or will fail hard if it can't succeed.
func initGenesis(ctx *cli.Context) error {
	if ctx.Args().Len() != 1 {
		utils.Fatalf("need genesis.json file as the only argument")
	}
	genesisPath := ctx.Args().First()
	if len(genesisPath) == 0 {
		utils.Fatalf("invalid path to genesis file")
	}
	file, err := os.Open(genesisPath)
	if err != nil {
		utils.Fatalf("Failed to read genesis file: %v", err)
	}
	defer file.Close()

	genesis := new(core.Genesis)
	if err := json.NewDecoder(file).Decode(genesis); err != nil {
		utils.Fatalf("invalid genesis file: %v", err)
	}
	// Open and initialise both full and light databases
	stack, _ := makeConfigNode(ctx)
	defer stack.Close()

	var overrides core.ChainOverrides
	if ctx.IsSet(utils.OverrideCancun.Name) {
		v := ctx.Uint64(utils.OverrideCancun.Name)
		overrides.OverrideCancun = &v
	}
	if ctx.IsSet(utils.OverrideVerkle.Name) {
		v := ctx.Uint64(utils.OverrideVerkle.Name)
		overrides.OverrideVerkle = &v
	}
	for _, name := range []string{"chaindata", "lightchaindata"} {
		chaindb, err := stack.OpenDatabaseWithFreezer(name, 0, 0, ctx.String(utils.AncientFlag.Name), "", false, false, false, false)
		if err != nil {
			utils.Fatalf("Failed to open database: %v", err)
		}
		defer chaindb.Close()

		triedb := utils.MakeTrieDatabase(ctx, chaindb, ctx.Bool(utils.CachePreimagesFlag.Name), false, genesis.IsVerkle())
		defer triedb.Close()

		_, hash, err := core.SetupGenesisBlockWithOverride(chaindb, triedb, genesis, &overrides)
		if err != nil {
			utils.Fatalf("Failed to write genesis block: %v", err)
		}
		log.Info("Successfully wrote genesis state", "database", name, "hash", hash.String())
	}
	return nil
}

func parseIps(ipStr string, size int) ([]string, error) {
	var ips []string
	if len(ipStr) != 0 {
		ips = strings.Split(ipStr, ",")
		if len(ips) != size {
			return nil, errors.New("mismatch of size and length of ips")
		}
		for i := 0; i < size; i++ {
			_, err := net.ResolveIPAddr("", ips[i])
			if err != nil {
				return nil, errors.New("invalid format of ip")
			}
		}
	} else {
		ips = make([]string, size)
		for i := 0; i < size; i++ {
			ips[i] = "127.0.0.1"
		}
	}
	return ips, nil
}

func createPorts(ipStr string, port int, size int) []int {
	ports := make([]int, size)
	if len(ipStr) == 0 { // localhost , so different ports
		for i := 0; i < size; i++ {
			ports[i] = port + i
		}
	} else { // different machines, keep same port
		for i := 0; i < size; i++ {
			ports[i] = port
		}
	}
	return ports
}

// Create config for node i in the cluster
func createNodeConfig(baseConfig gethConfig, enodes []*enode.Node, ip string, port int, size int, i int) gethConfig {
	baseConfig.Node.HTTPHost = ip
	baseConfig.Node.P2P.ListenAddr = fmt.Sprintf(":%d", port)
	baseConfig.Node.P2P.BootstrapNodes = make([]*enode.Node, size-1)
	// Set the P2P connections between this node and the other nodes
	for j := 0; j < i; j++ {
		baseConfig.Node.P2P.BootstrapNodes[j] = enodes[j]
	}
	for j := i + 1; j < size; j++ {
		baseConfig.Node.P2P.BootstrapNodes[j-1] = enodes[j]
	}
	return baseConfig
}

// Create configs for nodes in the cluster
func createNodeConfigs(baseConfig gethConfig, initDir string, ips []string, ports []int, size int) ([]gethConfig, error) {
	// Create the nodes
	enodes := make([]*enode.Node, size)
	for i := 0; i < size; i++ {
		nodeConfig := baseConfig.Node
		nodeConfig.DataDir = path.Join(initDir, fmt.Sprintf("node%d", i))
		stack, err := node.New(&nodeConfig)
		if err != nil {
			return nil, err
		}
		pk := stack.Config().NodeKey()
		enodes[i] = enode.NewV4(&pk.PublicKey, net.ParseIP(ips[i]), ports[i], ports[i])
	}

	// Create the configs
	configs := make([]gethConfig, size)
	for i := 0; i < size; i++ {
		configs[i] = createNodeConfig(baseConfig, enodes, ips[i], ports[i], size, i)
	}
	return configs, nil
}

// initNetwork will bootstrap and initialize a new genesis block, and nodekey, config files for network nodes
func initNetwork(ctx *cli.Context) error {
	initDir := ctx.String(utils.InitNetworkDir.Name)
	if len(initDir) == 0 {
		utils.Fatalf("init.dir is required")
	}
	size := ctx.Int(utils.InitNetworkSize.Name)
	if size <= 0 {
		utils.Fatalf("size should be greater than 0")
	}
	port := ctx.Int(utils.InitNetworkPort.Name)
	if port <= 0 {
		utils.Fatalf("port should be greater than 0")
	}
	ipStr := ctx.String(utils.InitNetworkIps.Name)
	cfgFile := ctx.String(configFileFlag.Name)

	if len(cfgFile) == 0 {
		utils.Fatalf("config file is required")
	}

	ips, err := parseIps(ipStr, size)
	if err != nil {
		utils.Fatalf("Failed to pase ips string: %v", err)
	}

	ports := createPorts(ipStr, port, size)

	// Make sure we have a valid genesis JSON
	genesisPath := ctx.Args().First()
	if len(genesisPath) == 0 {
		utils.Fatalf("Must supply path to genesis JSON file")
	}
	inGenesisFile, err := os.Open(genesisPath)
	if err != nil {
		utils.Fatalf("Failed to read genesis file: %v", err)
	}
	defer inGenesisFile.Close()

	genesis := new(core.Genesis)
	if err := json.NewDecoder(inGenesisFile).Decode(genesis); err != nil {
		utils.Fatalf("invalid genesis file: %v", err)
	}

	// load config
	var config gethConfig
	err = loadConfig(cfgFile, &config)
	if err != nil {
		return err
	}

	configs, err := createNodeConfigs(config, initDir, ips, ports, size)
	if err != nil {
		utils.Fatalf("Failed to create node configs: %v", err)
	}

	for i := 0; i < size; i++ {
		// Write config.toml
		configBytes, err := tomlSettings.Marshal(configs[i])
		if err != nil {
			return err
		}
		configFile, err := os.OpenFile(path.Join(initDir, fmt.Sprintf("node%d", i), "config.toml"), os.O_RDWR|os.O_CREATE|os.O_TRUNC, 0644)
		if err != nil {
			return err
		}
		defer configFile.Close()
		configFile.Write(configBytes)

		// Write the input genesis.json to the node's directory
		outGenesisFile, err := os.OpenFile(path.Join(initDir, fmt.Sprintf("node%d", i), "genesis.json"), os.O_RDWR|os.O_CREATE|os.O_TRUNC, 0644)
		if err != nil {
			return err
		}
		_, err = inGenesisFile.Seek(0, io.SeekStart)
		if err != nil {
			return err
		}
		_, err = io.Copy(outGenesisFile, inGenesisFile)
		if err != nil {
			return err
		}
	}
	return nil
}

func dumpGenesis(ctx *cli.Context) error {
	// check if there is a testnet preset enabled
	var genesis *core.Genesis
	if utils.IsNetworkPreset(ctx) {
		genesis = utils.MakeGenesis(ctx)
	} else if ctx.IsSet(utils.DeveloperFlag.Name) && !ctx.IsSet(utils.DataDirFlag.Name) {
		genesis = core.DeveloperGenesisBlock(11_500_000, nil)
	}

	if genesis != nil {
		if err := json.NewEncoder(os.Stdout).Encode(genesis); err != nil {
			utils.Fatalf("could not encode genesis: %s", err)
		}
		return nil
	}

	// dump whatever already exists in the datadir
	stack, _ := makeConfigNode(ctx)
	for _, name := range []string{"chaindata", "lightchaindata"} {
		db, err := stack.OpenDatabase(name, 0, 0, "", true)
		if err != nil {
			if !os.IsNotExist(err) {
				return err
			}
			continue
		}
		genesis, err := core.ReadGenesis(db)
		if err != nil {
			utils.Fatalf("failed to read genesis: %s", err)
		}
		db.Close()

		if err := json.NewEncoder(os.Stdout).Encode(*genesis); err != nil {
			utils.Fatalf("could not encode stored genesis: %s", err)
		}
		return nil
	}
	if ctx.IsSet(utils.DataDirFlag.Name) {
		utils.Fatalf("no existing datadir at %s", stack.Config().DataDir)
	}
	utils.Fatalf("no network preset provided, and no genesis exists in the default datadir")
	return nil
}

func importChain(ctx *cli.Context) error {
	if ctx.Args().Len() < 1 {
		utils.Fatalf("This command requires an argument.")
	}
	// Start metrics export if enabled
	utils.SetupMetrics(ctx)
	// Start system runtime metrics collection
	go metrics.CollectProcessMetrics(3 * time.Second)

	stack, _ := makeConfigNode(ctx)
	defer stack.Close()

	chain, db := utils.MakeChain(ctx, stack, false)
	defer db.Close()

	// Start periodically gathering memory profiles
	var peakMemAlloc, peakMemSys atomic.Uint64
	go func() {
		stats := new(runtime.MemStats)
		for {
			runtime.ReadMemStats(stats)
			if peakMemAlloc.Load() < stats.Alloc {
				peakMemAlloc.Store(stats.Alloc)
			}
			if peakMemSys.Load() < stats.Sys {
				peakMemSys.Store(stats.Sys)
			}
			time.Sleep(5 * time.Second)
		}
	}()
	// Import the chain
	start := time.Now()

	var importErr error

	if ctx.Args().Len() == 1 {
		if err := utils.ImportChain(chain, ctx.Args().First()); err != nil {
			importErr = err
			log.Error("Import error", "err", err)
		}
	} else {
		for _, arg := range ctx.Args().Slice() {
			if err := utils.ImportChain(chain, arg); err != nil {
				importErr = err
				log.Error("Import error", "file", arg, "err", err)
			}
		}
	}
	chain.Stop()
	fmt.Printf("Import done in %v.\n\n", time.Since(start))

	// Output pre-compaction stats mostly to see the import trashing
	showLeveldbStats(db)

	// Print the memory statistics used by the importing
	mem := new(runtime.MemStats)
	runtime.ReadMemStats(mem)

	fmt.Printf("Object memory: %.3f MB current, %.3f MB peak\n", float64(mem.Alloc)/1024/1024, float64(peakMemAlloc.Load())/1024/1024)
	fmt.Printf("System memory: %.3f MB current, %.3f MB peak\n", float64(mem.Sys)/1024/1024, float64(peakMemSys.Load())/1024/1024)
	fmt.Printf("Allocations:   %.3f million\n", float64(mem.Mallocs)/1000000)
	fmt.Printf("GC pause:      %v\n\n", time.Duration(mem.PauseTotalNs))

	if ctx.Bool(utils.NoCompactionFlag.Name) {
		return nil
	}

	// Compact the entire database to more accurately measure disk io and print the stats
	start = time.Now()
	fmt.Println("Compacting entire database...")
	if err := db.Compact(nil, nil); err != nil {
		utils.Fatalf("Compaction failed: %v", err)
	}
	fmt.Printf("Compaction done in %v.\n\n", time.Since(start))

	showLeveldbStats(db)
	return importErr
}

func exportChain(ctx *cli.Context) error {
	if ctx.Args().Len() < 1 {
		utils.Fatalf("This command requires an argument.")
	}

	stack, _ := makeConfigNode(ctx)
	defer stack.Close()

	chain, db := utils.MakeChain(ctx, stack, true)
	defer db.Close()
	start := time.Now()

	var err error
	fp := ctx.Args().First()
	if ctx.Args().Len() < 3 {
		err = utils.ExportChain(chain, fp)
	} else {
		// This can be improved to allow for numbers larger than 9223372036854775807
		first, ferr := strconv.ParseInt(ctx.Args().Get(1), 10, 64)
		last, lerr := strconv.ParseInt(ctx.Args().Get(2), 10, 64)
		if ferr != nil || lerr != nil {
			utils.Fatalf("Export error in parsing parameters: block number not an integer\n")
		}
		if first < 0 || last < 0 {
			utils.Fatalf("Export error: block number must be greater than 0\n")
		}
		if head := chain.CurrentSnapBlock(); uint64(last) > head.Number.Uint64() {
			utils.Fatalf("Export error: block number %d larger than head block %d\n", uint64(last), head.Number.Uint64())
		}
		err = utils.ExportAppendChain(chain, fp, uint64(first), uint64(last))
	}
	if err != nil {
		utils.Fatalf("Export error: %v\n", err)
	}
	fmt.Printf("Export done in %v\n", time.Since(start))
	return nil
}

func importHistory(ctx *cli.Context) error {
	if ctx.Args().Len() != 1 {
		utils.Fatalf("usage: %s", ctx.Command.ArgsUsage)
	}

	stack, _ := makeConfigNode(ctx)
	defer stack.Close()

	chain, db := utils.MakeChain(ctx, stack, false)
	defer db.Close()

	var (
		start   = time.Now()
		dir     = ctx.Args().Get(0)
		network string
	)

	// Determine network.
	if utils.IsNetworkPreset(ctx) {
		switch {
		case ctx.Bool(utils.MainnetFlag.Name):
			network = "mainnet"
		case ctx.Bool(utils.SepoliaFlag.Name):
			network = "sepolia"
		case ctx.Bool(utils.GoerliFlag.Name):
			network = "goerli"
		}
	} else {
		// No network flag set, try to determine network based on files
		// present in directory.
		var networks []string
		for _, n := range params.NetworkNames {
			entries, err := era.ReadDir(dir, n)
			if err != nil {
				return fmt.Errorf("error reading %s: %w", dir, err)
			}
			if len(entries) > 0 {
				networks = append(networks, n)
			}
		}
		if len(networks) == 0 {
			return fmt.Errorf("no era1 files found in %s", dir)
		}
		if len(networks) > 1 {
			return fmt.Errorf("multiple networks found, use a network flag to specify desired network")
		}
		network = networks[0]
	}

	if err := utils.ImportHistory(chain, db, dir, network); err != nil {
		return err
	}
	fmt.Printf("Import done in %v\n", time.Since(start))
	return nil
}

// exportHistory exports chain history in Era archives at a specified
// directory.
func exportHistory(ctx *cli.Context) error {
	if ctx.Args().Len() != 3 {
		utils.Fatalf("usage: %s", ctx.Command.ArgsUsage)
	}

	stack, _ := makeConfigNode(ctx)
	defer stack.Close()

	chain, _ := utils.MakeChain(ctx, stack, true)
	start := time.Now()

	var (
		dir         = ctx.Args().Get(0)
		first, ferr = strconv.ParseInt(ctx.Args().Get(1), 10, 64)
		last, lerr  = strconv.ParseInt(ctx.Args().Get(2), 10, 64)
	)
	if ferr != nil || lerr != nil {
		utils.Fatalf("Export error in parsing parameters: block number not an integer\n")
	}
	if first < 0 || last < 0 {
		utils.Fatalf("Export error: block number must be greater than 0\n")
	}
	if head := chain.CurrentSnapBlock(); uint64(last) > head.Number.Uint64() {
		utils.Fatalf("Export error: block number %d larger than head block %d\n", uint64(last), head.Number.Uint64())
	}
	err := utils.ExportHistory(chain, dir, uint64(first), uint64(last), uint64(era.MaxEra1Size))
	if err != nil {
		utils.Fatalf("Export error: %v\n", err)
	}
	fmt.Printf("Export done in %v\n", time.Since(start))
	return nil
}

// importPreimages imports preimage data from the specified file.
// it is deprecated, and the export function has been removed, but
// the import function is kept around for the time being so that
// older file formats can still be imported.
func importPreimages(ctx *cli.Context) error {
	if ctx.Args().Len() < 1 {
		utils.Fatalf("This command requires an argument.")
	}

	stack, _ := makeConfigNode(ctx)
	defer stack.Close()

	db := utils.MakeChainDatabase(ctx, stack, false, false)
	defer db.Close()
	start := time.Now()

	if err := utils.ImportPreimages(db, ctx.Args().First()); err != nil {
		utils.Fatalf("Import error: %v\n", err)
	}
	fmt.Printf("Import done in %v\n", time.Since(start))
	return nil
}

func parseDumpConfig(ctx *cli.Context, stack *node.Node) (*state.DumpConfig, ethdb.Database, common.Hash, error) {
	if ctx.NArg() > 1 {
		return nil, nil, common.Hash{}, fmt.Errorf("expected 1 argument (number or hash), got %d", ctx.NArg())
	}

	db := utils.MakeChainDatabase(ctx, stack, true, false)
	defer db.Close()
	scheme, err := rawdb.ParseStateScheme(ctx.String(utils.StateSchemeFlag.Name), db)
	if err != nil {
		return nil, nil, common.Hash{}, err
	}
	if scheme == rawdb.PathScheme {
		fmt.Println("You are using geth dump in path mode, please use `geth dump-roothash` command to get all available blocks.")
	}

	var header *types.Header
	if ctx.NArg() == 1 {
		arg := ctx.Args().First()
		if hashish(arg) {
			hash := common.HexToHash(arg)
			if number := rawdb.ReadHeaderNumber(db, hash); number != nil {
				header = rawdb.ReadHeader(db, hash, *number)
			} else {
				return nil, nil, common.Hash{}, fmt.Errorf("block %x not found", hash)
			}
		} else {
			number, err := strconv.ParseUint(arg, 10, 64)
			if err != nil {
				return nil, nil, common.Hash{}, err
			}
			if hash := rawdb.ReadCanonicalHash(db, number); hash != (common.Hash{}) {
				header = rawdb.ReadHeader(db, hash, number)
			} else {
				return nil, nil, common.Hash{}, fmt.Errorf("header for block %d not found", number)
			}
		}
	} else {
		// Use latest
		if scheme == rawdb.PathScheme {
			triedb := trie.NewDatabase(db, &trie.Config{PathDB: pathdb.ReadOnly})
			defer triedb.Close()
			if stateRoot := triedb.Head(); stateRoot != (common.Hash{}) {
				header.Root = stateRoot
			} else {
				return nil, nil, common.Hash{}, fmt.Errorf("no top state root hash in path db")
			}
		} else {
			header = rawdb.ReadHeadHeader(db)
		}
	}
	if header == nil {
		return nil, nil, common.Hash{}, errors.New("no head block found")
	}

	startArg := common.FromHex(ctx.String(utils.StartKeyFlag.Name))
	var start common.Hash
	switch len(startArg) {
	case 0: // common.Hash
	case 32:
		start = common.BytesToHash(startArg)
	case 20:
		start = crypto.Keccak256Hash(startArg)
		log.Info("Converting start-address to hash", "address", common.BytesToAddress(startArg), "hash", start.Hex())
	default:
		return nil, nil, common.Hash{}, fmt.Errorf("invalid start argument: %x. 20 or 32 hex-encoded bytes required", startArg)
	}

	var conf = &state.DumpConfig{
		SkipCode:          ctx.Bool(utils.ExcludeCodeFlag.Name),
		SkipStorage:       ctx.Bool(utils.ExcludeStorageFlag.Name),
		OnlyWithAddresses: !ctx.Bool(utils.IncludeIncompletesFlag.Name),
		Start:             start.Bytes(),
		Max:               ctx.Uint64(utils.DumpLimitFlag.Name),
	}
	conf.StateScheme = scheme
	log.Info("State dump configured", "block", header.Number, "hash", header.Hash().Hex(),
		"skipcode", conf.SkipCode, "skipstorage", conf.SkipStorage, "start", hexutil.Encode(conf.Start),
		"limit", conf.Max, "state scheme", conf.StateScheme)
	return conf, db, header.Root, nil
}

func dump(ctx *cli.Context) error {
	stack, _ := makeConfigNode(ctx)
	defer stack.Close()

	conf, db, root, err := parseDumpConfig(ctx, stack)
	if err != nil {
		return err
	}
	triedb := utils.MakeTrieDatabase(ctx, db, true, true, false) // always enable preimage lookup
	defer triedb.Close()

	state, err := state.New(root, state.NewDatabaseWithNodeDB(db, triedb), nil)
	if err != nil {
		return err
	}
	if ctx.Bool(utils.IterativeOutputFlag.Name) {
		state.IterativeDump(conf, json.NewEncoder(os.Stdout))
	} else {
		fmt.Println(string(state.Dump(conf)))
	}
	return nil
}

func dumpAllRootHashInPath(ctx *cli.Context) error {
	stack, _ := makeConfigNode(ctx)
	defer stack.Close()
	db := utils.MakeChainDatabase(ctx, stack, true, false)
	defer db.Close()
	triedb := trie.NewDatabase(db, &trie.Config{PathDB: pathdb.ReadOnly})
	defer triedb.Close()

	scheme, err := rawdb.ParseStateScheme(ctx.String(utils.StateSchemeFlag.Name), db)
	if err != nil {
		return err
	}
	if scheme == rawdb.HashScheme {
		return errors.New("incorrect state scheme, you should use it in path mode")
	}

	table := tablewriter.NewWriter(os.Stdout)
	table.SetHeader([]string{"Block Number", "Block State Root Hash"})
	table.AppendBulk(triedb.GetAllRooHash())
	table.Render()
	return nil
}

// hashish returns true for strings that look like hashes.
func hashish(x string) bool {
	_, err := strconv.Atoi(x)
	return err != nil
}<|MERGE_RESOLUTION|>--- conflicted
+++ resolved
@@ -47,14 +47,10 @@
 	"github.com/ethereum/go-ethereum/log"
 	"github.com/ethereum/go-ethereum/metrics"
 	"github.com/ethereum/go-ethereum/node"
-<<<<<<< HEAD
 	"github.com/ethereum/go-ethereum/p2p/enode"
-	"github.com/ethereum/go-ethereum/trie"
-	"github.com/ethereum/go-ethereum/trie/triedb/pathdb"
-=======
 	"github.com/ethereum/go-ethereum/params"
-	"github.com/urfave/cli/v2"
->>>>>>> 2bd6bd01
+	"github.com/ethereum/go-ethereum/triedb"
+	"github.com/ethereum/go-ethereum/triedb/pathdb"
 )
 
 var (
@@ -623,12 +619,10 @@
 	// Determine network.
 	if utils.IsNetworkPreset(ctx) {
 		switch {
-		case ctx.Bool(utils.MainnetFlag.Name):
+		case ctx.Bool(utils.BSCMainnetFlag.Name):
 			network = "mainnet"
-		case ctx.Bool(utils.SepoliaFlag.Name):
-			network = "sepolia"
-		case ctx.Bool(utils.GoerliFlag.Name):
-			network = "goerli"
+		case ctx.Bool(utils.ChapelFlag.Name):
+			network = "chapel"
 		}
 	} else {
 		// No network flag set, try to determine network based on files
@@ -756,7 +750,7 @@
 	} else {
 		// Use latest
 		if scheme == rawdb.PathScheme {
-			triedb := trie.NewDatabase(db, &trie.Config{PathDB: pathdb.ReadOnly})
+			triedb := triedb.NewDatabase(db, &triedb.Config{PathDB: pathdb.ReadOnly})
 			defer triedb.Close()
 			if stateRoot := triedb.Head(); stateRoot != (common.Hash{}) {
 				header.Root = stateRoot
@@ -826,7 +820,7 @@
 	defer stack.Close()
 	db := utils.MakeChainDatabase(ctx, stack, true, false)
 	defer db.Close()
-	triedb := trie.NewDatabase(db, &trie.Config{PathDB: pathdb.ReadOnly})
+	triedb := triedb.NewDatabase(db, &triedb.Config{PathDB: pathdb.ReadOnly})
 	defer triedb.Close()
 
 	scheme, err := rawdb.ParseStateScheme(ctx.String(utils.StateSchemeFlag.Name), db)
