--- conflicted
+++ resolved
@@ -330,11 +330,7 @@
 	cfg.State, _ = state.New(types.EmptyRootHash, state.NewDatabase(rawdb.NewMemoryDatabase()), nil)
 	cfg.GasLimit = gas
 	if len(tracerCode) > 0 {
-<<<<<<< HEAD
-		tracer, err := tracers.New(tracerCode, new(tracers.Context), nil)
-=======
 		tracer, err := tracers.DefaultDirectory.New(tracerCode, new(tracers.Context), nil)
->>>>>>> bed84606
 		if err != nil {
 			b.Fatal(err)
 		}
@@ -830,11 +826,7 @@
 			statedb.SetCode(common.HexToAddress("0xee"), calleeCode)
 			statedb.SetCode(common.HexToAddress("0xff"), depressedCode)
 
-<<<<<<< HEAD
-			tracer, err := tracers.New(jsTracer, new(tracers.Context), nil)
-=======
 			tracer, err := tracers.DefaultDirectory.New(jsTracer, new(tracers.Context), nil)
->>>>>>> bed84606
 			if err != nil {
 				t.Fatal(err)
 			}
@@ -868,13 +860,8 @@
 	exit: function(res) { this.exits++ }}`
 	code := []byte{byte(vm.PUSH1), 0, byte(vm.PUSH1), 0, byte(vm.RETURN)}
 
-<<<<<<< HEAD
-	statedb, _ := state.New(common.Hash{}, state.NewDatabase(rawdb.NewMemoryDatabase()), nil)
-	tracer, err := tracers.New(jsTracer, new(tracers.Context), nil)
-=======
 	statedb, _ := state.New(types.EmptyRootHash, state.NewDatabase(rawdb.NewMemoryDatabase()), nil)
 	tracer, err := tracers.DefaultDirectory.New(jsTracer, new(tracers.Context), nil)
->>>>>>> bed84606
 	if err != nil {
 		t.Fatal(err)
 	}
