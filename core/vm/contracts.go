// Copyright 2014 The go-ethereum Authors
// This file is part of the go-ethereum library.
//
// The go-ethereum library is free software: you can redistribute it and/or modify
// it under the terms of the GNU Lesser General Public License as published by
// the Free Software Foundation, either version 3 of the License, or
// (at your option) any later version.
//
// The go-ethereum library is distributed in the hope that it will be useful,
// but WITHOUT ANY WARRANTY; without even the implied warranty of
// MERCHANTABILITY or FITNESS FOR A PARTICULAR PURPOSE. See the
// GNU Lesser General Public License for more details.
//
// You should have received a copy of the GNU Lesser General Public License
// along with the go-ethereum library. If not, see <http://www.gnu.org/licenses/>.

package vm

import (
	"crypto/sha256"
	"encoding/binary"
	"errors"
	"fmt"
	"math/big"

	"github.com/prysmaticlabs/prysm/v4/crypto/bls"
	"golang.org/x/crypto/ripemd160"

	"github.com/ethereum/go-ethereum/common"
	"github.com/ethereum/go-ethereum/common/math"
	"github.com/ethereum/go-ethereum/crypto"
	"github.com/ethereum/go-ethereum/crypto/blake2b"
	"github.com/ethereum/go-ethereum/crypto/bls12381"
	"github.com/ethereum/go-ethereum/crypto/bn256"
<<<<<<< HEAD
	"github.com/ethereum/go-ethereum/log"
	"github.com/ethereum/go-ethereum/params"
=======
	"github.com/ethereum/go-ethereum/crypto/kzg4844"
	"github.com/ethereum/go-ethereum/params"
	"golang.org/x/crypto/ripemd160"
>>>>>>> bed84606
)

// PrecompiledContract is the basic interface for native Go contracts. The implementation
// requires a deterministic gas count based on the input size of the Run method of the
// contract.
type PrecompiledContract interface {
	RequiredGas(input []byte) uint64  // RequiredPrice calculates the contract gas use
	Run(input []byte) ([]byte, error) // Run runs the precompiled contract
}

// PrecompiledContractsHomestead contains the default set of pre-compiled Ethereum
// contracts used in the Frontier and Homestead releases.
var PrecompiledContractsHomestead = map[common.Address]PrecompiledContract{
	common.BytesToAddress([]byte{1}): &ecrecover{},
	common.BytesToAddress([]byte{2}): &sha256hash{},
	common.BytesToAddress([]byte{3}): &ripemd160hash{},
	common.BytesToAddress([]byte{4}): &dataCopy{},
}

// PrecompiledContractsByzantium contains the default set of pre-compiled Ethereum
// contracts used in the Byzantium release.
var PrecompiledContractsByzantium = map[common.Address]PrecompiledContract{
	common.BytesToAddress([]byte{1}): &ecrecover{},
	common.BytesToAddress([]byte{2}): &sha256hash{},
	common.BytesToAddress([]byte{3}): &ripemd160hash{},
	common.BytesToAddress([]byte{4}): &dataCopy{},
	common.BytesToAddress([]byte{5}): &bigModExp{eip2565: false},
	common.BytesToAddress([]byte{6}): &bn256AddByzantium{},
	common.BytesToAddress([]byte{7}): &bn256ScalarMulByzantium{},
	common.BytesToAddress([]byte{8}): &bn256PairingByzantium{},
}

// PrecompiledContractsIstanbul contains the default set of pre-compiled Ethereum
// contracts used in the Istanbul release.
var PrecompiledContractsIstanbul = map[common.Address]PrecompiledContract{
	common.BytesToAddress([]byte{1}): &ecrecover{},
	common.BytesToAddress([]byte{2}): &sha256hash{},
	common.BytesToAddress([]byte{3}): &ripemd160hash{},
	common.BytesToAddress([]byte{4}): &dataCopy{},
	common.BytesToAddress([]byte{5}): &bigModExp{},
	common.BytesToAddress([]byte{6}): &bn256AddIstanbul{},
	common.BytesToAddress([]byte{7}): &bn256ScalarMulIstanbul{},
	common.BytesToAddress([]byte{8}): &bn256PairingIstanbul{},
	common.BytesToAddress([]byte{9}): &blake2F{},

	common.BytesToAddress([]byte{100}): &tmHeaderValidate{},
	common.BytesToAddress([]byte{101}): &iavlMerkleProofValidate{},
}

var PrecompiledContractsNano = map[common.Address]PrecompiledContract{
	common.BytesToAddress([]byte{1}): &ecrecover{},
	common.BytesToAddress([]byte{2}): &sha256hash{},
	common.BytesToAddress([]byte{3}): &ripemd160hash{},
	common.BytesToAddress([]byte{4}): &dataCopy{},
	common.BytesToAddress([]byte{5}): &bigModExp{},
	common.BytesToAddress([]byte{6}): &bn256AddIstanbul{},
	common.BytesToAddress([]byte{7}): &bn256ScalarMulIstanbul{},
	common.BytesToAddress([]byte{8}): &bn256PairingIstanbul{},
	common.BytesToAddress([]byte{9}): &blake2F{},

	common.BytesToAddress([]byte{100}): &tmHeaderValidateNano{},
	common.BytesToAddress([]byte{101}): &iavlMerkleProofValidateNano{},
}

var PrecompiledContractsMoran = map[common.Address]PrecompiledContract{
	common.BytesToAddress([]byte{1}): &ecrecover{},
	common.BytesToAddress([]byte{2}): &sha256hash{},
	common.BytesToAddress([]byte{3}): &ripemd160hash{},
	common.BytesToAddress([]byte{4}): &dataCopy{},
	common.BytesToAddress([]byte{5}): &bigModExp{},
	common.BytesToAddress([]byte{6}): &bn256AddIstanbul{},
	common.BytesToAddress([]byte{7}): &bn256ScalarMulIstanbul{},
	common.BytesToAddress([]byte{8}): &bn256PairingIstanbul{},
	common.BytesToAddress([]byte{9}): &blake2F{},

	common.BytesToAddress([]byte{100}): &tmHeaderValidate{},
	common.BytesToAddress([]byte{101}): &iavlMerkleProofValidateMoran{},
}

var PrecompiledContractsPlanck = map[common.Address]PrecompiledContract{
	common.BytesToAddress([]byte{1}): &ecrecover{},
	common.BytesToAddress([]byte{2}): &sha256hash{},
	common.BytesToAddress([]byte{3}): &ripemd160hash{},
	common.BytesToAddress([]byte{4}): &dataCopy{},
	common.BytesToAddress([]byte{5}): &bigModExp{},
	common.BytesToAddress([]byte{6}): &bn256AddIstanbul{},
	common.BytesToAddress([]byte{7}): &bn256ScalarMulIstanbul{},
	common.BytesToAddress([]byte{8}): &bn256PairingIstanbul{},
	common.BytesToAddress([]byte{9}): &blake2F{},

	common.BytesToAddress([]byte{100}): &tmHeaderValidate{},
	common.BytesToAddress([]byte{101}): &iavlMerkleProofValidatePlanck{},
}

// PrecompiledContractsBerlin contains the default set of pre-compiled Ethereum
// contracts used in the Berlin release.
var PrecompiledContractsBerlin = map[common.Address]PrecompiledContract{
	common.BytesToAddress([]byte{1}): &ecrecover{},
	common.BytesToAddress([]byte{2}): &sha256hash{},
	common.BytesToAddress([]byte{3}): &ripemd160hash{},
	common.BytesToAddress([]byte{4}): &dataCopy{},
	common.BytesToAddress([]byte{5}): &bigModExp{eip2565: true},
	common.BytesToAddress([]byte{6}): &bn256AddIstanbul{},
	common.BytesToAddress([]byte{7}): &bn256ScalarMulIstanbul{},
	common.BytesToAddress([]byte{8}): &bn256PairingIstanbul{},
	common.BytesToAddress([]byte{9}): &blake2F{},
}

<<<<<<< HEAD
// PrecompiledContractsLuban contains the default set of pre-compiled Ethereum
// contracts used in the Luban release.
var PrecompiledContractsLuban = map[common.Address]PrecompiledContract{
	common.BytesToAddress([]byte{1}): &ecrecover{},
	common.BytesToAddress([]byte{2}): &sha256hash{},
	common.BytesToAddress([]byte{3}): &ripemd160hash{},
	common.BytesToAddress([]byte{4}): &dataCopy{},
	common.BytesToAddress([]byte{5}): &bigModExp{},
	common.BytesToAddress([]byte{6}): &bn256AddIstanbul{},
	common.BytesToAddress([]byte{7}): &bn256ScalarMulIstanbul{},
	common.BytesToAddress([]byte{8}): &bn256PairingIstanbul{},
	common.BytesToAddress([]byte{9}): &blake2F{},

	common.BytesToAddress([]byte{100}): &tmHeaderValidate{},
	common.BytesToAddress([]byte{101}): &iavlMerkleProofValidatePlanck{},
	common.BytesToAddress([]byte{102}): &blsSignatureVerify{},
	common.BytesToAddress([]byte{103}): &cometBFTLightBlockValidate{},
}

// PrecompiledContractsPlato contains the default set of pre-compiled Ethereum
// contracts used in the Plato release.
var PrecompiledContractsPlato = map[common.Address]PrecompiledContract{
	common.BytesToAddress([]byte{1}): &ecrecover{},
	common.BytesToAddress([]byte{2}): &sha256hash{},
	common.BytesToAddress([]byte{3}): &ripemd160hash{},
	common.BytesToAddress([]byte{4}): &dataCopy{},
	common.BytesToAddress([]byte{5}): &bigModExp{},
	common.BytesToAddress([]byte{6}): &bn256AddIstanbul{},
	common.BytesToAddress([]byte{7}): &bn256ScalarMulIstanbul{},
	common.BytesToAddress([]byte{8}): &bn256PairingIstanbul{},
	common.BytesToAddress([]byte{9}): &blake2F{},

	common.BytesToAddress([]byte{100}): &tmHeaderValidate{},
	common.BytesToAddress([]byte{101}): &iavlMerkleProofValidatePlato{},
	common.BytesToAddress([]byte{102}): &blsSignatureVerify{},
	common.BytesToAddress([]byte{103}): &cometBFTLightBlockValidate{},
}

// PrecompiledContractsHertz contains the default set of pre-compiled Ethereum
// contracts used in the Hertz release.
var PrecompiledContractsHertz = map[common.Address]PrecompiledContract{
	common.BytesToAddress([]byte{1}): &ecrecover{},
	common.BytesToAddress([]byte{2}): &sha256hash{},
	common.BytesToAddress([]byte{3}): &ripemd160hash{},
	common.BytesToAddress([]byte{4}): &dataCopy{},
	common.BytesToAddress([]byte{5}): &bigModExp{eip2565: true},
	common.BytesToAddress([]byte{6}): &bn256AddIstanbul{},
	common.BytesToAddress([]byte{7}): &bn256ScalarMulIstanbul{},
	common.BytesToAddress([]byte{8}): &bn256PairingIstanbul{},
	common.BytesToAddress([]byte{9}): &blake2F{},

	common.BytesToAddress([]byte{100}): &tmHeaderValidate{},
	common.BytesToAddress([]byte{101}): &iavlMerkleProofValidatePlato{},
	common.BytesToAddress([]byte{102}): &blsSignatureVerify{},
	common.BytesToAddress([]byte{103}): &cometBFTLightBlockValidate{},
=======
// PrecompiledContractsCancun contains the default set of pre-compiled Ethereum
// contracts used in the Cancun release.
var PrecompiledContractsCancun = map[common.Address]PrecompiledContract{
	common.BytesToAddress([]byte{1}):    &ecrecover{},
	common.BytesToAddress([]byte{2}):    &sha256hash{},
	common.BytesToAddress([]byte{3}):    &ripemd160hash{},
	common.BytesToAddress([]byte{4}):    &dataCopy{},
	common.BytesToAddress([]byte{5}):    &bigModExp{eip2565: true},
	common.BytesToAddress([]byte{6}):    &bn256AddIstanbul{},
	common.BytesToAddress([]byte{7}):    &bn256ScalarMulIstanbul{},
	common.BytesToAddress([]byte{8}):    &bn256PairingIstanbul{},
	common.BytesToAddress([]byte{9}):    &blake2F{},
	common.BytesToAddress([]byte{0x0a}): &kzgPointEvaluation{},
>>>>>>> bed84606
}

// PrecompiledContractsBLS contains the set of pre-compiled Ethereum
// contracts specified in EIP-2537. These are exported for testing purposes.
var PrecompiledContractsBLS = map[common.Address]PrecompiledContract{
	common.BytesToAddress([]byte{10}): &bls12381G1Add{},
	common.BytesToAddress([]byte{11}): &bls12381G1Mul{},
	common.BytesToAddress([]byte{12}): &bls12381G1MultiExp{},
	common.BytesToAddress([]byte{13}): &bls12381G2Add{},
	common.BytesToAddress([]byte{14}): &bls12381G2Mul{},
	common.BytesToAddress([]byte{15}): &bls12381G2MultiExp{},
	common.BytesToAddress([]byte{16}): &bls12381Pairing{},
	common.BytesToAddress([]byte{17}): &bls12381MapG1{},
	common.BytesToAddress([]byte{18}): &bls12381MapG2{},
}

var (
<<<<<<< HEAD
	PrecompiledAddressesHertz     []common.Address
	PrecompiledAddressesPlato     []common.Address
	PrecompiledAddressesLuban     []common.Address
	PrecompiledAddressesPlanck    []common.Address
	PrecompiledAddressesMoran     []common.Address
	PrecompiledAddressesNano      []common.Address
=======
	PrecompiledAddressesCancun    []common.Address
>>>>>>> bed84606
	PrecompiledAddressesBerlin    []common.Address
	PrecompiledAddressesIstanbul  []common.Address
	PrecompiledAddressesByzantium []common.Address
	PrecompiledAddressesHomestead []common.Address
)

func init() {
	for k := range PrecompiledContractsHomestead {
		PrecompiledAddressesHomestead = append(PrecompiledAddressesHomestead, k)
	}
	for k := range PrecompiledContractsByzantium {
		PrecompiledAddressesByzantium = append(PrecompiledAddressesByzantium, k)
	}
	for k := range PrecompiledContractsIstanbul {
		PrecompiledAddressesIstanbul = append(PrecompiledAddressesIstanbul, k)
	}
	for k := range PrecompiledContractsBerlin {
		PrecompiledAddressesBerlin = append(PrecompiledAddressesBerlin, k)
	}
<<<<<<< HEAD
	for k := range PrecompiledContractsNano {
		PrecompiledAddressesNano = append(PrecompiledAddressesNano, k)
	}
	for k := range PrecompiledContractsMoran {
		PrecompiledAddressesMoran = append(PrecompiledAddressesMoran, k)
	}
	for k := range PrecompiledContractsPlanck {
		PrecompiledAddressesPlanck = append(PrecompiledAddressesPlanck, k)
	}
	for k := range PrecompiledContractsLuban {
		PrecompiledAddressesLuban = append(PrecompiledAddressesLuban, k)
	}
	for k := range PrecompiledContractsPlato {
		PrecompiledAddressesPlato = append(PrecompiledAddressesPlato, k)
	}
	for k := range PrecompiledContractsHertz {
		PrecompiledAddressesHertz = append(PrecompiledAddressesHertz, k)
=======
	for k := range PrecompiledContractsCancun {
		PrecompiledAddressesCancun = append(PrecompiledAddressesCancun, k)
>>>>>>> bed84606
	}
}

// ActivePrecompiles returns the precompiles enabled with the current configuration.
func ActivePrecompiles(rules params.Rules) []common.Address {
	switch {
<<<<<<< HEAD
	case rules.IsHertz:
		return PrecompiledAddressesHertz
	case rules.IsPlato:
		return PrecompiledAddressesPlato
	case rules.IsLuban:
		return PrecompiledAddressesLuban
	case rules.IsPlanck:
		return PrecompiledAddressesPlanck
	case rules.IsMoran:
		return PrecompiledAddressesMoran
	case rules.IsNano:
		return PrecompiledAddressesNano
=======
	case rules.IsCancun:
		return PrecompiledAddressesCancun
>>>>>>> bed84606
	case rules.IsBerlin:
		return PrecompiledAddressesBerlin
	case rules.IsIstanbul:
		return PrecompiledAddressesIstanbul
	case rules.IsByzantium:
		return PrecompiledAddressesByzantium
	default:
		return PrecompiledAddressesHomestead
	}
}

// RunPrecompiledContract runs and evaluates the output of a precompiled contract.
// It returns
// - the returned bytes,
// - the _remaining_ gas,
// - any error that occurred
func RunPrecompiledContract(p PrecompiledContract, input []byte, suppliedGas uint64) (ret []byte, remainingGas uint64, err error) {
	gasCost := p.RequiredGas(input)
	if suppliedGas < gasCost {
		return nil, 0, ErrOutOfGas
	}
	suppliedGas -= gasCost
	output, err := p.Run(input)
	return output, suppliedGas, err
}

// ECRECOVER implemented as a native contract.
type ecrecover struct{}

func (c *ecrecover) RequiredGas(input []byte) uint64 {
	return params.EcrecoverGas
}

func (c *ecrecover) Run(input []byte) ([]byte, error) {
	const ecRecoverInputLength = 128

	input = common.RightPadBytes(input, ecRecoverInputLength)
	// "input" is (hash, v, r, s), each 32 bytes
	// but for ecrecover we want (r, s, v)

	r := new(big.Int).SetBytes(input[64:96])
	s := new(big.Int).SetBytes(input[96:128])
	v := input[63] - 27

	// tighter sig s values input homestead only apply to tx sigs
	if !allZero(input[32:63]) || !crypto.ValidateSignatureValues(v, r, s, false) {
		return nil, nil
	}
	// We must make sure not to modify the 'input', so placing the 'v' along with
	// the signature needs to be done on a new allocation
	sig := make([]byte, 65)
	copy(sig, input[64:128])
	sig[64] = v
	// v needs to be at the end for libsecp256k1
	pubKey, err := crypto.Ecrecover(input[:32], sig)
	// make sure the public key is a valid one
	if err != nil {
		return nil, nil
	}

	// the first byte of pubkey is bitcoin heritage
	return common.LeftPadBytes(crypto.Keccak256(pubKey[1:])[12:], 32), nil
}

// SHA256 implemented as a native contract.
type sha256hash struct{}

// RequiredGas returns the gas required to execute the pre-compiled contract.
//
// This method does not require any overflow checking as the input size gas costs
// required for anything significant is so high it's impossible to pay for.
func (c *sha256hash) RequiredGas(input []byte) uint64 {
	return uint64(len(input)+31)/32*params.Sha256PerWordGas + params.Sha256BaseGas
}

func (c *sha256hash) Run(input []byte) ([]byte, error) {
	h := sha256.Sum256(input)
	return h[:], nil
}

// RIPEMD160 implemented as a native contract.
type ripemd160hash struct{}

// RequiredGas returns the gas required to execute the pre-compiled contract.
//
// This method does not require any overflow checking as the input size gas costs
// required for anything significant is so high it's impossible to pay for.
func (c *ripemd160hash) RequiredGas(input []byte) uint64 {
	return uint64(len(input)+31)/32*params.Ripemd160PerWordGas + params.Ripemd160BaseGas
}

func (c *ripemd160hash) Run(input []byte) ([]byte, error) {
	ripemd := ripemd160.New()
	ripemd.Write(input)
	return common.LeftPadBytes(ripemd.Sum(nil), 32), nil
}

// data copy implemented as a native contract.
type dataCopy struct{}

// RequiredGas returns the gas required to execute the pre-compiled contract.
//
// This method does not require any overflow checking as the input size gas costs
// required for anything significant is so high it's impossible to pay for.
func (c *dataCopy) RequiredGas(input []byte) uint64 {
	return uint64(len(input)+31)/32*params.IdentityPerWordGas + params.IdentityBaseGas
}

func (c *dataCopy) Run(in []byte) ([]byte, error) {
	return common.CopyBytes(in), nil
}

// bigModExp implements a native big integer exponential modular operation.
type bigModExp struct {
	eip2565 bool
}

var (
	big0      = big.NewInt(0)
	big1      = big.NewInt(1)
	big3      = big.NewInt(3)
	big4      = big.NewInt(4)
	big7      = big.NewInt(7)
	big8      = big.NewInt(8)
	big16     = big.NewInt(16)
	big20     = big.NewInt(20)
	big32     = big.NewInt(32)
	big64     = big.NewInt(64)
	big96     = big.NewInt(96)
	big480    = big.NewInt(480)
	big1024   = big.NewInt(1024)
	big3072   = big.NewInt(3072)
	big199680 = big.NewInt(199680)
)

// modexpMultComplexity implements bigModexp multComplexity formula, as defined in EIP-198
//
<<<<<<< HEAD
// def mult_complexity(x):
//
//	if x <= 64: return x ** 2
//	elif x <= 1024: return x ** 2 // 4 + 96 * x - 3072
//	else: return x ** 2 // 16 + 480 * x - 199680
=======
//	def mult_complexity(x):
//		if x <= 64: return x ** 2
//		elif x <= 1024: return x ** 2 // 4 + 96 * x - 3072
//		else: return x ** 2 // 16 + 480 * x - 199680
>>>>>>> bed84606
//
// where is x is max(length_of_MODULUS, length_of_BASE)
func modexpMultComplexity(x *big.Int) *big.Int {
	switch {
	case x.Cmp(big64) <= 0:
		x.Mul(x, x) // x ** 2
	case x.Cmp(big1024) <= 0:
		// (x ** 2 // 4 ) + ( 96 * x - 3072)
		x = new(big.Int).Add(
			new(big.Int).Div(new(big.Int).Mul(x, x), big4),
			new(big.Int).Sub(new(big.Int).Mul(big96, x), big3072),
		)
	default:
		// (x ** 2 // 16) + (480 * x - 199680)
		x = new(big.Int).Add(
			new(big.Int).Div(new(big.Int).Mul(x, x), big16),
			new(big.Int).Sub(new(big.Int).Mul(big480, x), big199680),
		)
	}
	return x
}

// RequiredGas returns the gas required to execute the pre-compiled contract.
func (c *bigModExp) RequiredGas(input []byte) uint64 {
	var (
		baseLen = new(big.Int).SetBytes(getData(input, 0, 32))
		expLen  = new(big.Int).SetBytes(getData(input, 32, 32))
		modLen  = new(big.Int).SetBytes(getData(input, 64, 32))
	)
	if len(input) > 96 {
		input = input[96:]
	} else {
		input = input[:0]
	}
	// Retrieve the head 32 bytes of exp for the adjusted exponent length
	var expHead *big.Int
	if big.NewInt(int64(len(input))).Cmp(baseLen) <= 0 {
		expHead = new(big.Int)
	} else {
		if expLen.Cmp(big32) > 0 {
			expHead = new(big.Int).SetBytes(getData(input, baseLen.Uint64(), 32))
		} else {
			expHead = new(big.Int).SetBytes(getData(input, baseLen.Uint64(), expLen.Uint64()))
		}
	}
	// Calculate the adjusted exponent length
	var msb int
	if bitlen := expHead.BitLen(); bitlen > 0 {
		msb = bitlen - 1
	}
	adjExpLen := new(big.Int)
	if expLen.Cmp(big32) > 0 {
		adjExpLen.Sub(expLen, big32)
		adjExpLen.Mul(big8, adjExpLen)
	}
	adjExpLen.Add(adjExpLen, big.NewInt(int64(msb)))
	// Calculate the gas cost of the operation
	gas := new(big.Int).Set(math.BigMax(modLen, baseLen))
	if c.eip2565 {
		// EIP-2565 has three changes
		// 1. Different multComplexity (inlined here)
		// in EIP-2565 (https://eips.ethereum.org/EIPS/eip-2565):
		//
		// def mult_complexity(x):
		//    ceiling(x/8)^2
		//
		// where is x is max(length_of_MODULUS, length_of_BASE)
		gas = gas.Add(gas, big7)
		gas = gas.Div(gas, big8)
		gas.Mul(gas, gas)

		gas.Mul(gas, math.BigMax(adjExpLen, big1))
		// 2. Different divisor (`GQUADDIVISOR`) (3)
		gas.Div(gas, big3)
		if gas.BitLen() > 64 {
			return math.MaxUint64
		}
		// 3. Minimum price of 200 gas
		if gas.Uint64() < 200 {
			return 200
		}
		return gas.Uint64()
	}
	gas = modexpMultComplexity(gas)
	gas.Mul(gas, math.BigMax(adjExpLen, big1))
	gas.Div(gas, big20)

	if gas.BitLen() > 64 {
		return math.MaxUint64
	}
	return gas.Uint64()
}

func (c *bigModExp) Run(input []byte) ([]byte, error) {
	var (
		baseLen = new(big.Int).SetBytes(getData(input, 0, 32)).Uint64()
		expLen  = new(big.Int).SetBytes(getData(input, 32, 32)).Uint64()
		modLen  = new(big.Int).SetBytes(getData(input, 64, 32)).Uint64()
	)
	if len(input) > 96 {
		input = input[96:]
	} else {
		input = input[:0]
	}
	// Handle a special case when both the base and mod length is zero
	if baseLen == 0 && modLen == 0 {
		return []byte{}, nil
	}
	// Retrieve the operands and execute the exponentiation
	var (
		base = new(big.Int).SetBytes(getData(input, 0, baseLen))
		exp  = new(big.Int).SetBytes(getData(input, baseLen, expLen))
		mod  = new(big.Int).SetBytes(getData(input, baseLen+expLen, modLen))
		v    []byte
	)
	switch {
	case mod.BitLen() == 0:
		// Modulo 0 is undefined, return zero
		return common.LeftPadBytes([]byte{}, int(modLen)), nil
	case base.BitLen() == 1: // a bit length of 1 means it's 1 (or -1).
		//If base == 1, then we can just return base % mod (if mod >= 1, which it is)
		v = base.Mod(base, mod).Bytes()
	default:
		v = base.Exp(base, exp, mod).Bytes()
	}
	return common.LeftPadBytes(v, int(modLen)), nil
}

// newCurvePoint unmarshals a binary blob into a bn256 elliptic curve point,
// returning it, or an error if the point is invalid.
func newCurvePoint(blob []byte) (*bn256.G1, error) {
	p := new(bn256.G1)
	if _, err := p.Unmarshal(blob); err != nil {
		return nil, err
	}
	return p, nil
}

// newTwistPoint unmarshals a binary blob into a bn256 elliptic curve point,
// returning it, or an error if the point is invalid.
func newTwistPoint(blob []byte) (*bn256.G2, error) {
	p := new(bn256.G2)
	if _, err := p.Unmarshal(blob); err != nil {
		return nil, err
	}
	return p, nil
}

// runBn256Add implements the Bn256Add precompile, referenced by both
// Byzantium and Istanbul operations.
func runBn256Add(input []byte) ([]byte, error) {
	x, err := newCurvePoint(getData(input, 0, 64))
	if err != nil {
		return nil, err
	}
	y, err := newCurvePoint(getData(input, 64, 64))
	if err != nil {
		return nil, err
	}
	res := new(bn256.G1)
	res.Add(x, y)
	return res.Marshal(), nil
}

// bn256Add implements a native elliptic curve point addition conforming to
// Istanbul consensus rules.
type bn256AddIstanbul struct{}

// RequiredGas returns the gas required to execute the pre-compiled contract.
func (c *bn256AddIstanbul) RequiredGas(input []byte) uint64 {
	return params.Bn256AddGasIstanbul
}

func (c *bn256AddIstanbul) Run(input []byte) ([]byte, error) {
	return runBn256Add(input)
}

// bn256AddByzantium implements a native elliptic curve point addition
// conforming to Byzantium consensus rules.
type bn256AddByzantium struct{}

// RequiredGas returns the gas required to execute the pre-compiled contract.
func (c *bn256AddByzantium) RequiredGas(input []byte) uint64 {
	return params.Bn256AddGasByzantium
}

func (c *bn256AddByzantium) Run(input []byte) ([]byte, error) {
	return runBn256Add(input)
}

// runBn256ScalarMul implements the Bn256ScalarMul precompile, referenced by
// both Byzantium and Istanbul operations.
func runBn256ScalarMul(input []byte) ([]byte, error) {
	p, err := newCurvePoint(getData(input, 0, 64))
	if err != nil {
		return nil, err
	}
	res := new(bn256.G1)
	res.ScalarMult(p, new(big.Int).SetBytes(getData(input, 64, 32)))
	return res.Marshal(), nil
}

// bn256ScalarMulIstanbul implements a native elliptic curve scalar
// multiplication conforming to Istanbul consensus rules.
type bn256ScalarMulIstanbul struct{}

// RequiredGas returns the gas required to execute the pre-compiled contract.
func (c *bn256ScalarMulIstanbul) RequiredGas(input []byte) uint64 {
	return params.Bn256ScalarMulGasIstanbul
}

func (c *bn256ScalarMulIstanbul) Run(input []byte) ([]byte, error) {
	return runBn256ScalarMul(input)
}

// bn256ScalarMulByzantium implements a native elliptic curve scalar
// multiplication conforming to Byzantium consensus rules.
type bn256ScalarMulByzantium struct{}

// RequiredGas returns the gas required to execute the pre-compiled contract.
func (c *bn256ScalarMulByzantium) RequiredGas(input []byte) uint64 {
	return params.Bn256ScalarMulGasByzantium
}

func (c *bn256ScalarMulByzantium) Run(input []byte) ([]byte, error) {
	return runBn256ScalarMul(input)
}

var (
	// true32Byte is returned if the bn256 pairing check succeeds.
	true32Byte = []byte{0, 0, 0, 0, 0, 0, 0, 0, 0, 0, 0, 0, 0, 0, 0, 0, 0, 0, 0, 0, 0, 0, 0, 0, 0, 0, 0, 0, 0, 0, 0, 1}

	// false32Byte is returned if the bn256 pairing check fails.
	false32Byte = make([]byte, 32)

	// errBadPairingInput is returned if the bn256 pairing input is invalid.
	errBadPairingInput = errors.New("bad elliptic curve pairing size")
)

// runBn256Pairing implements the Bn256Pairing precompile, referenced by both
// Byzantium and Istanbul operations.
func runBn256Pairing(input []byte) ([]byte, error) {
	// Handle some corner cases cheaply
	if len(input)%192 > 0 {
		return nil, errBadPairingInput
	}
	// Convert the input into a set of coordinates
	var (
		cs []*bn256.G1
		ts []*bn256.G2
	)
	for i := 0; i < len(input); i += 192 {
		c, err := newCurvePoint(input[i : i+64])
		if err != nil {
			return nil, err
		}
		t, err := newTwistPoint(input[i+64 : i+192])
		if err != nil {
			return nil, err
		}
		cs = append(cs, c)
		ts = append(ts, t)
	}
	// Execute the pairing checks and return the results
	if bn256.PairingCheck(cs, ts) {
		return true32Byte, nil
	}
	return false32Byte, nil
}

// bn256PairingIstanbul implements a pairing pre-compile for the bn256 curve
// conforming to Istanbul consensus rules.
type bn256PairingIstanbul struct{}

// RequiredGas returns the gas required to execute the pre-compiled contract.
func (c *bn256PairingIstanbul) RequiredGas(input []byte) uint64 {
	return params.Bn256PairingBaseGasIstanbul + uint64(len(input)/192)*params.Bn256PairingPerPointGasIstanbul
}

func (c *bn256PairingIstanbul) Run(input []byte) ([]byte, error) {
	return runBn256Pairing(input)
}

// bn256PairingByzantium implements a pairing pre-compile for the bn256 curve
// conforming to Byzantium consensus rules.
type bn256PairingByzantium struct{}

// RequiredGas returns the gas required to execute the pre-compiled contract.
func (c *bn256PairingByzantium) RequiredGas(input []byte) uint64 {
	return params.Bn256PairingBaseGasByzantium + uint64(len(input)/192)*params.Bn256PairingPerPointGasByzantium
}

func (c *bn256PairingByzantium) Run(input []byte) ([]byte, error) {
	return runBn256Pairing(input)
}

type blake2F struct{}

func (c *blake2F) RequiredGas(input []byte) uint64 {
	// If the input is malformed, we can't calculate the gas, return 0 and let the
	// actual call choke and fault.
	if len(input) != blake2FInputLength {
		return 0
	}
	return uint64(binary.BigEndian.Uint32(input[0:4]))
}

const (
	blake2FInputLength        = 213
	blake2FFinalBlockBytes    = byte(1)
	blake2FNonFinalBlockBytes = byte(0)
)

var (
	errBlake2FInvalidInputLength = errors.New("invalid input length")
	errBlake2FInvalidFinalFlag   = errors.New("invalid final flag")
)

func (c *blake2F) Run(input []byte) ([]byte, error) {
	// Make sure the input is valid (correct length and final flag)
	if len(input) != blake2FInputLength {
		return nil, errBlake2FInvalidInputLength
	}
	if input[212] != blake2FNonFinalBlockBytes && input[212] != blake2FFinalBlockBytes {
		return nil, errBlake2FInvalidFinalFlag
	}
	// Parse the input into the Blake2b call parameters
	var (
		rounds = binary.BigEndian.Uint32(input[0:4])
		final  = input[212] == blake2FFinalBlockBytes

		h [8]uint64
		m [16]uint64
		t [2]uint64
	)
	for i := 0; i < 8; i++ {
		offset := 4 + i*8
		h[i] = binary.LittleEndian.Uint64(input[offset : offset+8])
	}
	for i := 0; i < 16; i++ {
		offset := 68 + i*8
		m[i] = binary.LittleEndian.Uint64(input[offset : offset+8])
	}
	t[0] = binary.LittleEndian.Uint64(input[196:204])
	t[1] = binary.LittleEndian.Uint64(input[204:212])

	// Execute the compression function, extract and return the result
	blake2b.F(&h, m, t, final, rounds)

	output := make([]byte, 64)
	for i := 0; i < 8; i++ {
		offset := i * 8
		binary.LittleEndian.PutUint64(output[offset:offset+8], h[i])
	}
	return output, nil
}

var (
	errBLS12381InvalidInputLength          = errors.New("invalid input length")
	errBLS12381InvalidFieldElementTopBytes = errors.New("invalid field element top bytes")
	errBLS12381G1PointSubgroup             = errors.New("g1 point is not on correct subgroup")
	errBLS12381G2PointSubgroup             = errors.New("g2 point is not on correct subgroup")
)

// bls12381G1Add implements EIP-2537 G1Add precompile.
type bls12381G1Add struct{}

// RequiredGas returns the gas required to execute the pre-compiled contract.
func (c *bls12381G1Add) RequiredGas(input []byte) uint64 {
	return params.Bls12381G1AddGas
}

func (c *bls12381G1Add) Run(input []byte) ([]byte, error) {
	// Implements EIP-2537 G1Add precompile.
	// > G1 addition call expects `256` bytes as an input that is interpreted as byte concatenation of two G1 points (`128` bytes each).
	// > Output is an encoding of addition operation result - single G1 point (`128` bytes).
	if len(input) != 256 {
		return nil, errBLS12381InvalidInputLength
	}
	var err error
	var p0, p1 *bls12381.PointG1

	// Initialize G1
	g := bls12381.NewG1()

	// Decode G1 point p_0
	if p0, err = g.DecodePoint(input[:128]); err != nil {
		return nil, err
	}
	// Decode G1 point p_1
	if p1, err = g.DecodePoint(input[128:]); err != nil {
		return nil, err
	}

	// Compute r = p_0 + p_1
	r := g.New()
	g.Add(r, p0, p1)

	// Encode the G1 point result into 128 bytes
	return g.EncodePoint(r), nil
}

// bls12381G1Mul implements EIP-2537 G1Mul precompile.
type bls12381G1Mul struct{}

// RequiredGas returns the gas required to execute the pre-compiled contract.
func (c *bls12381G1Mul) RequiredGas(input []byte) uint64 {
	return params.Bls12381G1MulGas
}

func (c *bls12381G1Mul) Run(input []byte) ([]byte, error) {
	// Implements EIP-2537 G1Mul precompile.
	// > G1 multiplication call expects `160` bytes as an input that is interpreted as byte concatenation of encoding of G1 point (`128` bytes) and encoding of a scalar value (`32` bytes).
	// > Output is an encoding of multiplication operation result - single G1 point (`128` bytes).
	if len(input) != 160 {
		return nil, errBLS12381InvalidInputLength
	}
	var err error
	var p0 *bls12381.PointG1

	// Initialize G1
	g := bls12381.NewG1()

	// Decode G1 point
	if p0, err = g.DecodePoint(input[:128]); err != nil {
		return nil, err
	}
	// Decode scalar value
	e := new(big.Int).SetBytes(input[128:])

	// Compute r = e * p_0
	r := g.New()
	g.MulScalar(r, p0, e)

	// Encode the G1 point into 128 bytes
	return g.EncodePoint(r), nil
}

// bls12381G1MultiExp implements EIP-2537 G1MultiExp precompile.
type bls12381G1MultiExp struct{}

// RequiredGas returns the gas required to execute the pre-compiled contract.
func (c *bls12381G1MultiExp) RequiredGas(input []byte) uint64 {
	// Calculate G1 point, scalar value pair length
	k := len(input) / 160
	if k == 0 {
		// Return 0 gas for small input length
		return 0
	}
	// Lookup discount value for G1 point, scalar value pair length
	var discount uint64
	if dLen := len(params.Bls12381MultiExpDiscountTable); k < dLen {
		discount = params.Bls12381MultiExpDiscountTable[k-1]
	} else {
		discount = params.Bls12381MultiExpDiscountTable[dLen-1]
	}
	// Calculate gas and return the result
	return (uint64(k) * params.Bls12381G1MulGas * discount) / 1000
}

func (c *bls12381G1MultiExp) Run(input []byte) ([]byte, error) {
	// Implements EIP-2537 G1MultiExp precompile.
	// G1 multiplication call expects `160*k` bytes as an input that is interpreted as byte concatenation of `k` slices each of them being a byte concatenation of encoding of G1 point (`128` bytes) and encoding of a scalar value (`32` bytes).
	// Output is an encoding of multiexponentiation operation result - single G1 point (`128` bytes).
	k := len(input) / 160
	if len(input) == 0 || len(input)%160 != 0 {
		return nil, errBLS12381InvalidInputLength
	}
	var err error
	points := make([]*bls12381.PointG1, k)
	scalars := make([]*big.Int, k)

	// Initialize G1
	g := bls12381.NewG1()

	// Decode point scalar pairs
	for i := 0; i < k; i++ {
		off := 160 * i
		t0, t1, t2 := off, off+128, off+160
		// Decode G1 point
		if points[i], err = g.DecodePoint(input[t0:t1]); err != nil {
			return nil, err
		}
		// Decode scalar value
		scalars[i] = new(big.Int).SetBytes(input[t1:t2])
	}

	// Compute r = e_0 * p_0 + e_1 * p_1 + ... + e_(k-1) * p_(k-1)
	r := g.New()
	g.MultiExp(r, points, scalars)

	// Encode the G1 point to 128 bytes
	return g.EncodePoint(r), nil
}

// bls12381G2Add implements EIP-2537 G2Add precompile.
type bls12381G2Add struct{}

// RequiredGas returns the gas required to execute the pre-compiled contract.
func (c *bls12381G2Add) RequiredGas(input []byte) uint64 {
	return params.Bls12381G2AddGas
}

func (c *bls12381G2Add) Run(input []byte) ([]byte, error) {
	// Implements EIP-2537 G2Add precompile.
	// > G2 addition call expects `512` bytes as an input that is interpreted as byte concatenation of two G2 points (`256` bytes each).
	// > Output is an encoding of addition operation result - single G2 point (`256` bytes).
	if len(input) != 512 {
		return nil, errBLS12381InvalidInputLength
	}
	var err error
	var p0, p1 *bls12381.PointG2

	// Initialize G2
	g := bls12381.NewG2()
	r := g.New()

	// Decode G2 point p_0
	if p0, err = g.DecodePoint(input[:256]); err != nil {
		return nil, err
	}
	// Decode G2 point p_1
	if p1, err = g.DecodePoint(input[256:]); err != nil {
		return nil, err
	}

	// Compute r = p_0 + p_1
	g.Add(r, p0, p1)

	// Encode the G2 point into 256 bytes
	return g.EncodePoint(r), nil
}

// bls12381G2Mul implements EIP-2537 G2Mul precompile.
type bls12381G2Mul struct{}

// RequiredGas returns the gas required to execute the pre-compiled contract.
func (c *bls12381G2Mul) RequiredGas(input []byte) uint64 {
	return params.Bls12381G2MulGas
}

func (c *bls12381G2Mul) Run(input []byte) ([]byte, error) {
	// Implements EIP-2537 G2MUL precompile logic.
	// > G2 multiplication call expects `288` bytes as an input that is interpreted as byte concatenation of encoding of G2 point (`256` bytes) and encoding of a scalar value (`32` bytes).
	// > Output is an encoding of multiplication operation result - single G2 point (`256` bytes).
	if len(input) != 288 {
		return nil, errBLS12381InvalidInputLength
	}
	var err error
	var p0 *bls12381.PointG2

	// Initialize G2
	g := bls12381.NewG2()

	// Decode G2 point
	if p0, err = g.DecodePoint(input[:256]); err != nil {
		return nil, err
	}
	// Decode scalar value
	e := new(big.Int).SetBytes(input[256:])

	// Compute r = e * p_0
	r := g.New()
	g.MulScalar(r, p0, e)

	// Encode the G2 point into 256 bytes
	return g.EncodePoint(r), nil
}

// bls12381G2MultiExp implements EIP-2537 G2MultiExp precompile.
type bls12381G2MultiExp struct{}

// RequiredGas returns the gas required to execute the pre-compiled contract.
func (c *bls12381G2MultiExp) RequiredGas(input []byte) uint64 {
	// Calculate G2 point, scalar value pair length
	k := len(input) / 288
	if k == 0 {
		// Return 0 gas for small input length
		return 0
	}
	// Lookup discount value for G2 point, scalar value pair length
	var discount uint64
	if dLen := len(params.Bls12381MultiExpDiscountTable); k < dLen {
		discount = params.Bls12381MultiExpDiscountTable[k-1]
	} else {
		discount = params.Bls12381MultiExpDiscountTable[dLen-1]
	}
	// Calculate gas and return the result
	return (uint64(k) * params.Bls12381G2MulGas * discount) / 1000
}

func (c *bls12381G2MultiExp) Run(input []byte) ([]byte, error) {
	// Implements EIP-2537 G2MultiExp precompile logic
	// > G2 multiplication call expects `288*k` bytes as an input that is interpreted as byte concatenation of `k` slices each of them being a byte concatenation of encoding of G2 point (`256` bytes) and encoding of a scalar value (`32` bytes).
	// > Output is an encoding of multiexponentiation operation result - single G2 point (`256` bytes).
	k := len(input) / 288
	if len(input) == 0 || len(input)%288 != 0 {
		return nil, errBLS12381InvalidInputLength
	}
	var err error
	points := make([]*bls12381.PointG2, k)
	scalars := make([]*big.Int, k)

	// Initialize G2
	g := bls12381.NewG2()

	// Decode point scalar pairs
	for i := 0; i < k; i++ {
		off := 288 * i
		t0, t1, t2 := off, off+256, off+288
		// Decode G1 point
		if points[i], err = g.DecodePoint(input[t0:t1]); err != nil {
			return nil, err
		}
		// Decode scalar value
		scalars[i] = new(big.Int).SetBytes(input[t1:t2])
	}

	// Compute r = e_0 * p_0 + e_1 * p_1 + ... + e_(k-1) * p_(k-1)
	r := g.New()
	g.MultiExp(r, points, scalars)

	// Encode the G2 point to 256 bytes.
	return g.EncodePoint(r), nil
}

// bls12381Pairing implements EIP-2537 Pairing precompile.
type bls12381Pairing struct{}

// RequiredGas returns the gas required to execute the pre-compiled contract.
func (c *bls12381Pairing) RequiredGas(input []byte) uint64 {
	return params.Bls12381PairingBaseGas + uint64(len(input)/384)*params.Bls12381PairingPerPairGas
}

func (c *bls12381Pairing) Run(input []byte) ([]byte, error) {
	// Implements EIP-2537 Pairing precompile logic.
	// > Pairing call expects `384*k` bytes as an inputs that is interpreted as byte concatenation of `k` slices. Each slice has the following structure:
	// > - `128` bytes of G1 point encoding
	// > - `256` bytes of G2 point encoding
	// > Output is a `32` bytes where last single byte is `0x01` if pairing result is equal to multiplicative identity in a pairing target field and `0x00` otherwise
	// > (which is equivalent of Big Endian encoding of Solidity values `uint256(1)` and `uin256(0)` respectively).
	k := len(input) / 384
	if len(input) == 0 || len(input)%384 != 0 {
		return nil, errBLS12381InvalidInputLength
	}

	// Initialize BLS12-381 pairing engine
	e := bls12381.NewPairingEngine()
	g1, g2 := e.G1, e.G2

	// Decode pairs
	for i := 0; i < k; i++ {
		off := 384 * i
		t0, t1, t2 := off, off+128, off+384

		// Decode G1 point
		p1, err := g1.DecodePoint(input[t0:t1])
		if err != nil {
			return nil, err
		}
		// Decode G2 point
		p2, err := g2.DecodePoint(input[t1:t2])
		if err != nil {
			return nil, err
		}

		// 'point is on curve' check already done,
		// Here we need to apply subgroup checks.
		if !g1.InCorrectSubgroup(p1) {
			return nil, errBLS12381G1PointSubgroup
		}
		if !g2.InCorrectSubgroup(p2) {
			return nil, errBLS12381G2PointSubgroup
		}

		// Update pairing engine with G1 and G2 points
		e.AddPair(p1, p2)
	}
	// Prepare 32 byte output
	out := make([]byte, 32)

	// Compute pairing and set the result
	if e.Check() {
		out[31] = 1
	}
	return out, nil
}

// decodeBLS12381FieldElement decodes BLS12-381 elliptic curve field element.
// Removes top 16 bytes of 64 byte input.
func decodeBLS12381FieldElement(in []byte) ([]byte, error) {
	if len(in) != 64 {
		return nil, errors.New("invalid field element length")
	}
	// check top bytes
	for i := 0; i < 16; i++ {
		if in[i] != byte(0x00) {
			return nil, errBLS12381InvalidFieldElementTopBytes
		}
	}
	out := make([]byte, 48)
	copy(out[:], in[16:])
	return out, nil
}

// bls12381MapG1 implements EIP-2537 MapG1 precompile.
type bls12381MapG1 struct{}

// RequiredGas returns the gas required to execute the pre-compiled contract.
func (c *bls12381MapG1) RequiredGas(input []byte) uint64 {
	return params.Bls12381MapG1Gas
}

func (c *bls12381MapG1) Run(input []byte) ([]byte, error) {
	// Implements EIP-2537 Map_To_G1 precompile.
	// > Field-to-curve call expects `64` bytes an an input that is interpreted as a an element of the base field.
	// > Output of this call is `128` bytes and is G1 point following respective encoding rules.
	if len(input) != 64 {
		return nil, errBLS12381InvalidInputLength
	}

	// Decode input field element
	fe, err := decodeBLS12381FieldElement(input)
	if err != nil {
		return nil, err
	}

	// Initialize G1
	g := bls12381.NewG1()

	// Compute mapping
	r, err := g.MapToCurve(fe)
	if err != nil {
		return nil, err
	}

	// Encode the G1 point to 128 bytes
	return g.EncodePoint(r), nil
}

// bls12381MapG2 implements EIP-2537 MapG2 precompile.
type bls12381MapG2 struct{}

// RequiredGas returns the gas required to execute the pre-compiled contract.
func (c *bls12381MapG2) RequiredGas(input []byte) uint64 {
	return params.Bls12381MapG2Gas
}

func (c *bls12381MapG2) Run(input []byte) ([]byte, error) {
	// Implements EIP-2537 Map_FP2_TO_G2 precompile logic.
	// > Field-to-curve call expects `128` bytes an an input that is interpreted as a an element of the quadratic extension field.
	// > Output of this call is `256` bytes and is G2 point following respective encoding rules.
	if len(input) != 128 {
		return nil, errBLS12381InvalidInputLength
	}

	// Decode input field element
	fe := make([]byte, 96)
	c0, err := decodeBLS12381FieldElement(input[:64])
	if err != nil {
		return nil, err
	}
	copy(fe[48:], c0)
	c1, err := decodeBLS12381FieldElement(input[64:])
	if err != nil {
		return nil, err
	}
	copy(fe[:48], c1)

	// Initialize G2
	g := bls12381.NewG2()

	// Compute mapping
	r, err := g.MapToCurve(fe)
	if err != nil {
		return nil, err
	}

	// Encode the G2 point to 256 bytes
	return g.EncodePoint(r), nil
}

<<<<<<< HEAD
// blsSignatureVerify implements bls signature verification precompile.
type blsSignatureVerify struct{}

const (
	msgHashLength         = uint64(32)
	signatureLength       = uint64(96)
	singleBlsPubkeyLength = uint64(48)
)

// RequiredGas returns the gas required to execute the pre-compiled contract.
func (c *blsSignatureVerify) RequiredGas(input []byte) uint64 {
	msgAndSigLength := msgHashLength + signatureLength
	inputLen := uint64(len(input))
	if inputLen <= msgAndSigLength ||
		(inputLen-msgAndSigLength)%singleBlsPubkeyLength != 0 {
		return params.BlsSignatureVerifyBaseGas
	}
	pubKeyNumber := (inputLen - msgAndSigLength) / singleBlsPubkeyLength
	return params.BlsSignatureVerifyBaseGas + pubKeyNumber*params.BlsSignatureVerifyPerKeyGas
}

// Run input:
// msg      | signature | [{bls pubkey}] |
// 32 bytes | 96 bytes  | [{48 bytes}]   |
func (c *blsSignatureVerify) Run(input []byte) ([]byte, error) {
	msgAndSigLength := msgHashLength + signatureLength
	inputLen := uint64(len(input))
	if inputLen <= msgAndSigLength ||
		(inputLen-msgAndSigLength)%singleBlsPubkeyLength != 0 {
		log.Debug("blsSignatureVerify input size wrong", "inputLen", inputLen)
		return nil, ErrExecutionReverted
	}

	var msg [32]byte
	msgBytes := getData(input, 0, msgHashLength)
	copy(msg[:], msgBytes)

	signatureBytes := getData(input, msgHashLength, signatureLength)
	sig, err := bls.SignatureFromBytes(signatureBytes)
	if err != nil {
		log.Debug("blsSignatureVerify invalid signature", "err", err)
		return nil, ErrExecutionReverted
	}

	pubKeyNumber := (inputLen - msgAndSigLength) / singleBlsPubkeyLength
	pubKeys := make([]bls.PublicKey, pubKeyNumber)
	for i := uint64(0); i < pubKeyNumber; i++ {
		pubKeyBytes := getData(input, msgAndSigLength+i*singleBlsPubkeyLength, singleBlsPubkeyLength)
		pubKey, err := bls.PublicKeyFromBytes(pubKeyBytes)
		if err != nil {
			log.Debug("blsSignatureVerify invalid pubKey", "err", err)
			return nil, ErrExecutionReverted
		}
		pubKeys[i] = pubKey
	}

	if pubKeyNumber > 1 {
		if !sig.FastAggregateVerify(pubKeys, msg) {
			return big0.Bytes(), nil
		}
	} else {
		if !sig.Verify(pubKeys[0], msgBytes) {
			return big0.Bytes(), nil
		}
	}

	return big1.Bytes(), nil
=======
// kzgPointEvaluation implements the EIP-4844 point evaluation precompile.
type kzgPointEvaluation struct{}

// RequiredGas estimates the gas required for running the point evaluation precompile.
func (b *kzgPointEvaluation) RequiredGas(input []byte) uint64 {
	return params.BlobTxPointEvaluationPrecompileGas
}

const (
	blobVerifyInputLength           = 192  // Max input length for the point evaluation precompile.
	blobCommitmentVersionKZG  uint8 = 0x01 // Version byte for the point evaluation precompile.
	blobPrecompileReturnValue       = "000000000000000000000000000000000000000000000000000000000000100073eda753299d7d483339d80809a1d80553bda402fffe5bfeffffffff00000001"
)

var (
	errBlobVerifyInvalidInputLength = errors.New("invalid input length")
	errBlobVerifyMismatchedVersion  = errors.New("mismatched versioned hash")
	errBlobVerifyKZGProof           = errors.New("error verifying kzg proof")
)

// Run executes the point evaluation precompile.
func (b *kzgPointEvaluation) Run(input []byte) ([]byte, error) {
	if len(input) != blobVerifyInputLength {
		return nil, errBlobVerifyInvalidInputLength
	}
	// versioned hash: first 32 bytes
	var versionedHash common.Hash
	copy(versionedHash[:], input[:])

	var (
		point kzg4844.Point
		claim kzg4844.Claim
	)
	// Evaluation point: next 32 bytes
	copy(point[:], input[32:])
	// Expected output: next 32 bytes
	copy(claim[:], input[64:])

	// input kzg point: next 48 bytes
	var commitment kzg4844.Commitment
	copy(commitment[:], input[96:])
	if kZGToVersionedHash(commitment) != versionedHash {
		return nil, errBlobVerifyMismatchedVersion
	}

	// Proof: next 48 bytes
	var proof kzg4844.Proof
	copy(proof[:], input[144:])

	if err := kzg4844.VerifyProof(commitment, point, claim, proof); err != nil {
		return nil, fmt.Errorf("%w: %v", errBlobVerifyKZGProof, err)
	}

	return common.Hex2Bytes(blobPrecompileReturnValue), nil
}

// kZGToVersionedHash implements kzg_to_versioned_hash from EIP-4844
func kZGToVersionedHash(kzg kzg4844.Commitment) common.Hash {
	h := sha256.Sum256(kzg[:])
	h[0] = blobCommitmentVersionKZG

	return h
>>>>>>> bed84606
}<|MERGE_RESOLUTION|>--- conflicted
+++ resolved
@@ -23,23 +23,17 @@
 	"fmt"
 	"math/big"
 
-	"github.com/prysmaticlabs/prysm/v4/crypto/bls"
-	"golang.org/x/crypto/ripemd160"
-
 	"github.com/ethereum/go-ethereum/common"
 	"github.com/ethereum/go-ethereum/common/math"
 	"github.com/ethereum/go-ethereum/crypto"
 	"github.com/ethereum/go-ethereum/crypto/blake2b"
 	"github.com/ethereum/go-ethereum/crypto/bls12381"
 	"github.com/ethereum/go-ethereum/crypto/bn256"
-<<<<<<< HEAD
+	"github.com/ethereum/go-ethereum/crypto/kzg4844"
 	"github.com/ethereum/go-ethereum/log"
 	"github.com/ethereum/go-ethereum/params"
-=======
-	"github.com/ethereum/go-ethereum/crypto/kzg4844"
-	"github.com/ethereum/go-ethereum/params"
+	"github.com/prysmaticlabs/prysm/v4/crypto/bls"
 	"golang.org/x/crypto/ripemd160"
->>>>>>> bed84606
 )
 
 // PrecompiledContract is the basic interface for native Go contracts. The implementation
@@ -148,7 +142,6 @@
 	common.BytesToAddress([]byte{9}): &blake2F{},
 }
 
-<<<<<<< HEAD
 // PrecompiledContractsLuban contains the default set of pre-compiled Ethereum
 // contracts used in the Luban release.
 var PrecompiledContractsLuban = map[common.Address]PrecompiledContract{
@@ -204,7 +197,8 @@
 	common.BytesToAddress([]byte{101}): &iavlMerkleProofValidatePlato{},
 	common.BytesToAddress([]byte{102}): &blsSignatureVerify{},
 	common.BytesToAddress([]byte{103}): &cometBFTLightBlockValidate{},
-=======
+}
+
 // PrecompiledContractsCancun contains the default set of pre-compiled Ethereum
 // contracts used in the Cancun release.
 var PrecompiledContractsCancun = map[common.Address]PrecompiledContract{
@@ -218,7 +212,11 @@
 	common.BytesToAddress([]byte{8}):    &bn256PairingIstanbul{},
 	common.BytesToAddress([]byte{9}):    &blake2F{},
 	common.BytesToAddress([]byte{0x0a}): &kzgPointEvaluation{},
->>>>>>> bed84606
+
+	common.BytesToAddress([]byte{100}): &tmHeaderValidate{},
+	common.BytesToAddress([]byte{101}): &iavlMerkleProofValidatePlato{},
+	common.BytesToAddress([]byte{102}): &blsSignatureVerify{},
+	common.BytesToAddress([]byte{103}): &cometBFTLightBlockValidate{},
 }
 
 // PrecompiledContractsBLS contains the set of pre-compiled Ethereum
@@ -236,16 +234,13 @@
 }
 
 var (
-<<<<<<< HEAD
+	PrecompiledAddressesCancun    []common.Address
 	PrecompiledAddressesHertz     []common.Address
 	PrecompiledAddressesPlato     []common.Address
 	PrecompiledAddressesLuban     []common.Address
 	PrecompiledAddressesPlanck    []common.Address
 	PrecompiledAddressesMoran     []common.Address
 	PrecompiledAddressesNano      []common.Address
-=======
-	PrecompiledAddressesCancun    []common.Address
->>>>>>> bed84606
 	PrecompiledAddressesBerlin    []common.Address
 	PrecompiledAddressesIstanbul  []common.Address
 	PrecompiledAddressesByzantium []common.Address
@@ -265,7 +260,6 @@
 	for k := range PrecompiledContractsBerlin {
 		PrecompiledAddressesBerlin = append(PrecompiledAddressesBerlin, k)
 	}
-<<<<<<< HEAD
 	for k := range PrecompiledContractsNano {
 		PrecompiledAddressesNano = append(PrecompiledAddressesNano, k)
 	}
@@ -283,17 +277,17 @@
 	}
 	for k := range PrecompiledContractsHertz {
 		PrecompiledAddressesHertz = append(PrecompiledAddressesHertz, k)
-=======
+	}
 	for k := range PrecompiledContractsCancun {
 		PrecompiledAddressesCancun = append(PrecompiledAddressesCancun, k)
->>>>>>> bed84606
 	}
 }
 
 // ActivePrecompiles returns the precompiles enabled with the current configuration.
 func ActivePrecompiles(rules params.Rules) []common.Address {
 	switch {
-<<<<<<< HEAD
+	case rules.IsCancun:
+		return PrecompiledAddressesCancun
 	case rules.IsHertz:
 		return PrecompiledAddressesHertz
 	case rules.IsPlato:
@@ -306,10 +300,6 @@
 		return PrecompiledAddressesMoran
 	case rules.IsNano:
 		return PrecompiledAddressesNano
-=======
-	case rules.IsCancun:
-		return PrecompiledAddressesCancun
->>>>>>> bed84606
 	case rules.IsBerlin:
 		return PrecompiledAddressesBerlin
 	case rules.IsIstanbul:
@@ -447,18 +437,10 @@
 
 // modexpMultComplexity implements bigModexp multComplexity formula, as defined in EIP-198
 //
-<<<<<<< HEAD
-// def mult_complexity(x):
-//
-//	if x <= 64: return x ** 2
-//	elif x <= 1024: return x ** 2 // 4 + 96 * x - 3072
-//	else: return x ** 2 // 16 + 480 * x - 199680
-=======
 //	def mult_complexity(x):
 //		if x <= 64: return x ** 2
 //		elif x <= 1024: return x ** 2 // 4 + 96 * x - 3072
 //		else: return x ** 2 // 16 + 480 * x - 199680
->>>>>>> bed84606
 //
 // where is x is max(length_of_MODULUS, length_of_BASE)
 func modexpMultComplexity(x *big.Int) *big.Int {
@@ -1241,7 +1223,6 @@
 	return g.EncodePoint(r), nil
 }
 
-<<<<<<< HEAD
 // blsSignatureVerify implements bls signature verification precompile.
 type blsSignatureVerify struct{}
 
@@ -1309,7 +1290,8 @@
 	}
 
 	return big1.Bytes(), nil
-=======
+}
+
 // kzgPointEvaluation implements the EIP-4844 point evaluation precompile.
 type kzgPointEvaluation struct{}
 
@@ -1372,5 +1354,4 @@
 	h[0] = blobCommitmentVersionKZG
 
 	return h
->>>>>>> bed84606
 }