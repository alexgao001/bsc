// Copyright 2019 The go-ethereum Authors
// This file is part of the go-ethereum library.
//
// The go-ethereum library is free software: you can redistribute it and/or modify
// it under the terms of the GNU Lesser General Public License as published by
// the Free Software Foundation, either version 3 of the License, or
// (at your option) any later version.
//
// The go-ethereum library is distributed in the hope that it will be useful,
// but WITHOUT ANY WARRANTY; without even the implied warranty of
// MERCHANTABILITY or FITNESS FOR A PARTICULAR PURPOSE. See the
// GNU Lesser General Public License for more details.
//
// You should have received a copy of the GNU Lesser General Public License
// along with the go-ethereum library. If not, see <http://www.gnu.org/licenses/>.

package dnsdisc

import (
	"bytes"
	"crypto/ecdsa"
	"encoding/base32"
	"encoding/base64"
	"fmt"
	"io"
	"strings"

	"github.com/ethereum/go-ethereum/crypto"
	"github.com/ethereum/go-ethereum/p2p/enode"
	"github.com/ethereum/go-ethereum/p2p/enr"
	"github.com/ethereum/go-ethereum/rlp"
	"golang.org/x/crypto/sha3"
	"golang.org/x/exp/slices"
)

// Tree is a merkle tree of node records.
type Tree struct {
	root    *rootEntry
	entries map[string]entry
}

// Sign signs the tree with the given private key and sets the sequence number.
func (t *Tree) Sign(key *ecdsa.PrivateKey, domain string) (url string, err error) {
	root := *t.root
	sig, err := crypto.Sign(root.sigHash(), key)
	if err != nil {
		return "", err
	}
	root.sig = sig
	t.root = &root
	link := newLinkEntry(domain, &key.PublicKey)
	return link.String(), nil
}

// SetSignature verifies the given signature and assigns it as the tree's current
// signature if valid.
func (t *Tree) SetSignature(pubkey *ecdsa.PublicKey, signature string) error {
	sig, err := b64format.DecodeString(signature)
	if err != nil || len(sig) != crypto.SignatureLength {
		return errInvalidSig
	}
	root := *t.root
	root.sig = sig
	if !root.verifySignature(pubkey) {
		return errInvalidSig
	}
	t.root = &root
	return nil
}

// Seq returns the sequence number of the tree.
func (t *Tree) Seq() uint {
	return t.root.seq
}

// Signature returns the signature of the tree.
func (t *Tree) Signature() string {
	return b64format.EncodeToString(t.root.sig)
}

// ToTXT returns all DNS TXT records required for the tree.
func (t *Tree) ToTXT(domain string) map[string]string {
	records := map[string]string{domain: t.root.String()}
	for _, e := range t.entries {
		sd := subdomain(e)
		if domain != "" {
			sd = sd + "." + domain
		}
		records[sd] = e.String()
	}
	return records
}

// Links returns all links contained in the tree.
func (t *Tree) Links() []string {
	var links []string
	for _, e := range t.entries {
		if le, ok := e.(*linkEntry); ok {
			links = append(links, le.String())
		}
	}
	return links
}

// Nodes returns all nodes contained in the tree.
func (t *Tree) Nodes() []*enode.Node {
	var nodes []*enode.Node
	for _, e := range t.entries {
		if ee, ok := e.(*enrEntry); ok {
			nodes = append(nodes, ee.node)
		}
	}
	return nodes
}

/*
We want to keep the UDP size below 512 bytes. The UDP size is roughly:
UDP length = 8 + UDP payload length ( 229 )
UPD Payload length:
  - dns.id 2
  - dns.flags 2
  - dns.count.queries 2
  - dns.count.answers 2
  - dns.count.auth_rr 2
  - dns.count.add_rr 2
  - queries (query-size + 6)
  - answers :
  - dns.resp.name 2
  - dns.resp.type 2
  - dns.resp.class 2
  - dns.resp.ttl 4
  - dns.resp.len 2
  - dns.txt.length 1
  - dns.txt resp_data_size

<<<<<<< HEAD
So the total size is roughly a fixed overhead of `39`, and the size of the
query (domain name) and response.
The query size is, for example, FVY6INQ6LZ33WLCHO3BPR3FH6Y.snap.mainnet.ethdisco.net (52)
=======
So the total size is roughly a fixed overhead of `39`, and the size of the query (domain
name) and response. The query size is, for example,
FVY6INQ6LZ33WLCHO3BPR3FH6Y.snap.mainnet.ethdisco.net (52)
>>>>>>> bed84606

We also have some static data in the response, such as `enrtree-branch:`, and potentially
splitting the response up with `" "`, leaving us with a size of roughly `400` that we need
to stay below.

The number `370` is used to have some margin for extra overhead (for example, the dns
query may be larger - more subdomains).
*/
const (
	hashAbbrevSize = 1 + 16*13/8          // Size of an encoded hash (plus comma)
	maxChildren    = 370 / hashAbbrevSize // 13 children
	minHashLength  = 12
)

// MakeTree creates a tree containing the given nodes and links.
func MakeTree(seq uint, nodes []*enode.Node, links []string) (*Tree, error) {
	// Sort records by ID and ensure all nodes have a valid record.
	records := make([]*enode.Node, len(nodes))

	copy(records, nodes)
	sortByID(records)
	for _, n := range records {
		if len(n.Record().Signature()) == 0 {
			return nil, fmt.Errorf("can't add node %v: unsigned node record", n.ID())
		}
	}

	// Create the leaf list.
	enrEntries := make([]entry, len(records))
	for i, r := range records {
		enrEntries[i] = &enrEntry{r}
	}
	linkEntries := make([]entry, len(links))
	for i, l := range links {
		le, err := parseLink(l)
		if err != nil {
			return nil, err
		}
		linkEntries[i] = le
	}

	// Create intermediate nodes.
	t := &Tree{entries: make(map[string]entry)}
	eroot := t.build(enrEntries)
	t.entries[subdomain(eroot)] = eroot
	lroot := t.build(linkEntries)
	t.entries[subdomain(lroot)] = lroot
	t.root = &rootEntry{seq: seq, eroot: subdomain(eroot), lroot: subdomain(lroot)}
	return t, nil
}

func (t *Tree) build(entries []entry) entry {
	if len(entries) == 1 {
		return entries[0]
	}
	if len(entries) <= maxChildren {
		hashes := make([]string, len(entries))
		for i, e := range entries {
			hashes[i] = subdomain(e)
			t.entries[hashes[i]] = e
		}
		return &branchEntry{hashes}
	}
	var subtrees []entry
	for len(entries) > 0 {
		n := maxChildren
		if len(entries) < n {
			n = len(entries)
		}
		sub := t.build(entries[:n])
		entries = entries[n:]
		subtrees = append(subtrees, sub)
		t.entries[subdomain(sub)] = sub
	}
	return t.build(subtrees)
}

func sortByID(nodes []*enode.Node) []*enode.Node {
	slices.SortFunc(nodes, func(a, b *enode.Node) int {
		return bytes.Compare(a.ID().Bytes(), b.ID().Bytes())
	})
	return nodes
}

// Entry Types

type entry interface {
	fmt.Stringer
}

type (
	rootEntry struct {
		eroot string
		lroot string
		seq   uint
		sig   []byte
	}
	branchEntry struct {
		children []string
	}
	enrEntry struct {
		node *enode.Node
	}
	linkEntry struct {
		str    string
		domain string
		pubkey *ecdsa.PublicKey
	}
)

// Entry Encoding

var (
	b32format = base32.StdEncoding.WithPadding(base32.NoPadding)
	b64format = base64.RawURLEncoding
)

const (
	rootPrefix   = "enrtree-root:v1"
	linkPrefix   = "enrtree://"
	branchPrefix = "enrtree-branch:"
	enrPrefix    = "enr:"
)

func subdomain(e entry) string {
	h := sha3.NewLegacyKeccak256()
	io.WriteString(h, e.String())
	return b32format.EncodeToString(h.Sum(nil)[:16])
}

func (e *rootEntry) String() string {
	return fmt.Sprintf(rootPrefix+" e=%s l=%s seq=%d sig=%s", e.eroot, e.lroot, e.seq, b64format.EncodeToString(e.sig))
}

func (e *rootEntry) sigHash() []byte {
	h := sha3.NewLegacyKeccak256()
	fmt.Fprintf(h, rootPrefix+" e=%s l=%s seq=%d", e.eroot, e.lroot, e.seq)
	return h.Sum(nil)
}

func (e *rootEntry) verifySignature(pubkey *ecdsa.PublicKey) bool {
	sig := e.sig[:crypto.RecoveryIDOffset] // remove recovery id
	enckey := crypto.FromECDSAPub(pubkey)
	return crypto.VerifySignature(enckey, e.sigHash(), sig)
}

func (e *branchEntry) String() string {
	return branchPrefix + strings.Join(e.children, ",")
}

func (e *enrEntry) String() string {
	return e.node.String()
}

func (e *linkEntry) String() string {
	return linkPrefix + e.str
}

func newLinkEntry(domain string, pubkey *ecdsa.PublicKey) *linkEntry {
	key := b32format.EncodeToString(crypto.CompressPubkey(pubkey))
	str := key + "@" + domain
	return &linkEntry{str, domain, pubkey}
}

// Entry Parsing

func parseEntry(e string, validSchemes enr.IdentityScheme) (entry, error) {
	switch {
	case strings.HasPrefix(e, linkPrefix):
		return parseLinkEntry(e)
	case strings.HasPrefix(e, branchPrefix):
		return parseBranch(e)
	case strings.HasPrefix(e, enrPrefix):
		return parseENR(e, validSchemes)
	default:
		return nil, errUnknownEntry
	}
}

func parseRoot(e string) (rootEntry, error) {
	var eroot, lroot, sig string
	var seq uint
	if _, err := fmt.Sscanf(e, rootPrefix+" e=%s l=%s seq=%d sig=%s", &eroot, &lroot, &seq, &sig); err != nil {
		return rootEntry{}, entryError{"root", errSyntax}
	}
	if !isValidHash(eroot) || !isValidHash(lroot) {
		return rootEntry{}, entryError{"root", errInvalidChild}
	}
	sigb, err := b64format.DecodeString(sig)
	if err != nil || len(sigb) != crypto.SignatureLength {
		return rootEntry{}, entryError{"root", errInvalidSig}
	}
	return rootEntry{eroot, lroot, seq, sigb}, nil
}

func parseLinkEntry(e string) (entry, error) {
	le, err := parseLink(e)
	if err != nil {
		return nil, err
	}
	return le, nil
}

func parseLink(e string) (*linkEntry, error) {
	if !strings.HasPrefix(e, linkPrefix) {
		return nil, fmt.Errorf("wrong/missing scheme 'enrtree' in URL")
	}
	e = e[len(linkPrefix):]
	pos := strings.IndexByte(e, '@')
	if pos == -1 {
		return nil, entryError{"link", errNoPubkey}
	}
	keystring, domain := e[:pos], e[pos+1:]
	keybytes, err := b32format.DecodeString(keystring)
	if err != nil {
		return nil, entryError{"link", errBadPubkey}
	}
	key, err := crypto.DecompressPubkey(keybytes)
	if err != nil {
		return nil, entryError{"link", errBadPubkey}
	}
	return &linkEntry{e, domain, key}, nil
}

func parseBranch(e string) (entry, error) {
	e = e[len(branchPrefix):]
	if e == "" {
		return &branchEntry{}, nil // empty entry is OK
	}
	hashes := make([]string, 0, strings.Count(e, ","))
	for _, c := range strings.Split(e, ",") {
		if !isValidHash(c) {
			return nil, entryError{"branch", errInvalidChild}
		}
		hashes = append(hashes, c)
	}
	return &branchEntry{hashes}, nil
}

func parseENR(e string, validSchemes enr.IdentityScheme) (entry, error) {
	e = e[len(enrPrefix):]
	enc, err := b64format.DecodeString(e)
	if err != nil {
		return nil, entryError{"enr", errInvalidENR}
	}
	var rec enr.Record
	if err := rlp.DecodeBytes(enc, &rec); err != nil {
		return nil, entryError{"enr", err}
	}
	n, err := enode.New(validSchemes, &rec)
	if err != nil {
		return nil, entryError{"enr", err}
	}
	return &enrEntry{n}, nil
}

func isValidHash(s string) bool {
	dlen := b32format.DecodedLen(len(s))
	if dlen < minHashLength || dlen > 32 || strings.ContainsAny(s, "\n\r") {
		return false
	}
	buf := make([]byte, 32)
	_, err := b32format.Decode(buf, []byte(s))
	return err == nil
}

// truncateHash truncates the given base32 hash string to the minimum acceptable length.
func truncateHash(hash string) string {
	maxLen := b32format.EncodedLen(minHashLength)
	if len(hash) < maxLen {
		panic(fmt.Errorf("dnsdisc: hash %q is too short", hash))
	}
	return hash[:maxLen]
}

// URL encoding

// ParseURL parses an enrtree:// URL and returns its components.
func ParseURL(url string) (domain string, pubkey *ecdsa.PublicKey, err error) {
	le, err := parseLink(url)
	if err != nil {
		return "", nil, err
	}
	return le.domain, le.pubkey, nil
}<|MERGE_RESOLUTION|>--- conflicted
+++ resolved
@@ -133,15 +133,9 @@
   - dns.txt.length 1
   - dns.txt resp_data_size
 
-<<<<<<< HEAD
-So the total size is roughly a fixed overhead of `39`, and the size of the
-query (domain name) and response.
-The query size is, for example, FVY6INQ6LZ33WLCHO3BPR3FH6Y.snap.mainnet.ethdisco.net (52)
-=======
 So the total size is roughly a fixed overhead of `39`, and the size of the query (domain
 name) and response. The query size is, for example,
 FVY6INQ6LZ33WLCHO3BPR3FH6Y.snap.mainnet.ethdisco.net (52)
->>>>>>> bed84606
 
 We also have some static data in the response, such as `enrtree-branch:`, and potentially
 splitting the response up with `" "`, leaving us with a size of roughly `400` that we need
