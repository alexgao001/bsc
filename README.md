## BNB Smart Chain

The goal of BNB Smart Chain is to bring programmability and interoperability to BNB Beacon Chain. In order to embrace the existing popular community and advanced technology, it will bring huge benefits by staying compatible with all the existing smart contracts on Ethereum and Ethereum tooling. And to achieve that, the easiest solution is to develop based on go-ethereum fork, as we respect the great work of Ethereum very much.

BNB Smart Chain starts its development based on go-ethereum fork. So you may see many toolings, binaries and also docs are based on Ethereum ones, such as the name “geth”.

[![API Reference](
https://camo.githubusercontent.com/915b7be44ada53c290eb157634330494ebe3e30a/68747470733a2f2f676f646f632e6f72672f6769746875622e636f6d2f676f6c616e672f6764646f3f7374617475732e737667
)](https://pkg.go.dev/github.com/ethereum/go-ethereum?tab=doc)
[![Discord](https://img.shields.io/badge/discord-join%20chat-blue.svg)](https://discord.gg/z2VpC455eU)

But from that baseline of EVM compatible, BNB Smart Chain introduces  a system of 21 validators with Proof of Staked Authority (PoSA) consensus that can support short block time and lower fees. The most bonded validator candidates of staking will become validators and produce blocks. The double-sign detection and other slashing logic guarantee security, stability, and chain finality.

Cross-chain transfer and other communication are possible due to native support of interoperability. Relayers and on-chain contracts are developed to support that. BNB Beacon Chain DEX remains a liquid venue of the exchange of assets on both chains. This dual-chain architecture will be ideal for users to take advantage of the fast trading on one side and build their decentralized apps on the other side. **The BNB Smart Chain** will be:

- **A self-sovereign blockchain**: Provides security and safety with elected validators.
- **EVM-compatible**: Supports all the existing Ethereum tooling along with faster finality and cheaper transaction fees.
- **Interoperable**: Comes with efficient native dual chain communication; Optimized for scaling high-performance dApps that require fast and smooth user experience.
- **Distributed with on-chain governance**: Proof of Staked Authority brings in decentralization and community participants. As the native token, BNB will serve as both the gas of smart contract execution and tokens for staking.

More details in [White Paper](https://www.bnbchain.org/en#smartChain).

## Key features

### Proof of Staked Authority 
Although Proof-of-Work (PoW) has been approved as a practical mechanism to implement a decentralized network, it is not friendly to the environment and also requires a large size of participants to maintain the security. 

Proof-of-Authority(PoA) provides some defense to 51% attack, with improved efficiency and tolerance to certain levels of Byzantine players (malicious or hacked). 
Meanwhile, the PoA protocol is most criticized for being not as decentralized as PoW, as the validators, i.e. the nodes that take turns to produce blocks, have all the authorities and are prone to corruption and security attacks.

Other blockchains, such as EOS and Cosmos both, introduce different types of Deputy Proof of Stake (DPoS) to allow the token holders to vote and elect the validator set. It increases the decentralization and favors community governance. 

To combine DPoS and PoA for consensus, BNB Smart Chain implement a novel consensus engine called Parlia that:

1. Blocks are produced by a limited set of validators.
2. Validators take turns to produce blocks in a PoA manner, similar to Ethereum's Clique consensus engine.
3. Validator set are elected in and out based on a staking based governance on BNB Beacon Chain.
4. The validator set change is relayed via a cross-chain communication mechanism.
5. Parlia consensus engine will interact with a set of [system contracts](https://docs.bnbchain.org/docs/learn/system-contract) to achieve liveness slash, revenue distributing and validator set renewing func.

 
### Light Client of BNB Beacon Chain

To achieve the cross-chain communication from BNB Beacon Chain to BNB Smart Chain, need introduce a on-chain light client verification algorithm.
It contains two parts:

1. [Stateless Precompiled contracts](https://github.com/bnb-chain/bsc/blob/master/core/vm/contracts_lightclient.go) to do tendermint header verification and Merkle Proof verification.
2. [Stateful solidity contracts](https://github.com/bnb-chain/bsc-genesis-contract/blob/master/contracts/TendermintLightClient.sol) to store validator set and trusted appHash.  

## Native Token

BNB will run on BNB Smart Chain in the same way as ETH runs on Ethereum so that it remains as `native token` for BSC. This means,
BNB will be used to:

1. pay `gas` to deploy or invoke Smart Contract on BSC
2. perform cross-chain operations, such as transfer token assets across BNB Smart Chain and BNB Beacon Chain.

## Building the source

Many of the below are the same as or similar to go-ethereum.

For prerequisites and detailed build instructions please read the [Installation Instructions](https://geth.ethereum.org/docs/getting-started/installing-geth).

Building `geth` requires both a Go (version 1.20 or later) and a C compiler (GCC 5 or higher). You can install
them using your favourite package manager. Once the dependencies are installed, run

```shell
make geth
```

or, to build the full suite of utilities:

```shell
make all
```

If you get such error when running the node with self built binary:
```shell
Caught SIGILL in blst_cgo_init, consult <blst>/bindinds/go/README.md.
```
please try to add the following environment variables and build again:
```shell
export CGO_CFLAGS="-O -D__BLST_PORTABLE__" 
export CGO_CFLAGS_ALLOW="-O -D__BLST_PORTABLE__"
```

## Executables

The bsc project comes with several wrappers/executables found in the `cmd`
directory.

|  Command   | Description                                                                                                                                                                                                                                                                                                                                                                                                                                                                                                                                                                                     |
| :--------: | ----------------------------------------------------------------------------------------------------------------------------------------------------------------------------------------------------------------------------------------------------------------------------------------------------------------------------------------------------------------------------------------------------------------------------------------------------------------------------------------------------------------------------------------------------------------------------------------------- |
| **`geth`** | Main BNB Smart Chain client binary. It is the entry point into the BSC network (main-, test- or private net), capable of running as a full node (default), archive node (retaining all historical state) or a light node (retrieving data live). It has the same and more RPC and other interface as go-ethereum and can be used by other processes as a gateway into the BSC network via JSON RPC endpoints exposed on top of HTTP, WebSocket and/or IPC transports. `geth --help` and the [CLI page](https://geth.ethereum.org/docs/interface/command-line-options) for command line options. |
|   `clef`   | Stand-alone signing tool, which can be used as a backend signer for `geth`.                                                                                                                                                                                                                                                                                                                                                                                                                                                                                                                     |
|  `devp2p`  | Utilities to interact with nodes on the networking layer, without running a full blockchain.                                                                                                                                                                                                                                                                                                                                                                                                                                                                                                    |
|  `abigen`  | Source code generator to convert Ethereum contract definitions into easy to use, compile-time type-safe Go packages. It operates on plain [Ethereum contract ABIs](https://docs.soliditylang.org/en/develop/abi-spec.html) with expanded functionality if the contract bytecode is also available. However, it also accepts Solidity source files, making development much more streamlined. Please see our [Native DApps](https://geth.ethereum.org/docs/dapp/native-bindings) page for details.                                                                                               |
| `bootnode` | Stripped down version of our Ethereum client implementation that only takes part in the network node discovery protocol, but does not run any of the higher level application protocols. It can be used as a lightweight bootstrap node to aid in finding peers in private networks.                                                                                                                                                                                                                                                                                                            |
|   `evm`    | Developer utility version of the EVM (Ethereum Virtual Machine) that is capable of running bytecode snippets within a configurable environment and execution mode. Its purpose is to allow isolated, fine-grained debugging of EVM opcodes (e.g. `evm --code 60ff60ff --debug run`).                                                                                                                                                                                                                                                                                                            |
| `rlpdump`  | Developer utility tool to convert binary RLP ([Recursive Length Prefix](https://ethereum.org/en/developers/docs/data-structures-and-encoding/rlp)) dumps (data encoding used by the Ethereum protocol both network as well as consensus wise) to user-friendlier hierarchical representation (e.g. `rlpdump --hex CE0183FFFFFFC4C304050583616263`).                                                                                                                                                                                                                                                                                 |

## Running `geth`

Going through all the possible command line flags is out of scope here (please consult our
[CLI Wiki page](https://geth.ethereum.org/docs/fundamentals/command-line-options)),
but we've enumerated a few common parameter combos to get you up to speed quickly
on how you can run your own `geth` instance.

### Hardware Requirements

The hardware must meet certain requirements to run a full node on mainnet:
- VPS running recent versions of Mac OS X, Linux, or Windows.
- IMPORTANT 2.5 TB(May 2023) of free disk space, solid-state drive(SSD), gp3, 8k IOPS, 250 MB/S throughput, read latency <1ms. (if node is started with snap sync, it will need NVMe SSD)
- 16 cores of CPU and 64 GB of memory (RAM)
- Suggest m5zn.3xlarge instance type on AWS, c2-standard-16 on Google cloud.
- A broadband Internet connection with upload/download speeds of 5 MB/S

The requirement for testnet:
- VPS running recent versions of Mac OS X, Linux, or Windows.
- 500G of storage for testnet.
- 4 cores of CPU and 8 gigabytes of memory (RAM).

### Steps to Run a Fullnode

#### 1. Download the pre-build binaries
```shell
# Linux
wget $(curl -s https://api.github.com/repos/bnb-chain/bsc/releases/latest |grep browser_ |grep geth_linux |cut -d\" -f4)
mv geth_linux geth
chmod -v u+x geth

# MacOS
wget $(curl -s https://api.github.com/repos/bnb-chain/bsc/releases/latest |grep browser_ |grep geth_mac |cut -d\" -f4)
mv geth_macos geth
chmod -v u+x geth
```

#### 2. Download the config files
```shell
//== mainnet
wget $(curl -s https://api.github.com/repos/bnb-chain/bsc/releases/latest |grep browser_ |grep mainnet |cut -d\" -f4)
unzip mainnet.zip

//== testnet
wget $(curl -s https://api.github.com/repos/bnb-chain/bsc/releases/latest |grep browser_ |grep testnet |cut -d\" -f4)
unzip testnet.zip
```

#### 3. Download snapshot
Download latest chaindata snapshot from [here](https://github.com/bnb-chain/bsc-snapshots). Follow the guide to structure your files.

Note: if you can not download the chaindata snapshot and want to sync from genesis, you have to generate the genesis block first, you have already get the genesis.json in Step 2.
So just run: 
``` shell
## It will init genesis with Hash-Base Storage Scheme by default.
geth --datadir <datadir> init ./genesis.json

## It will init genesis with Path-Base Storage Scheme.
geth --datadir <datadir> --state.scheme path init ./genesis.json
```
#### 4. Start a full node
```shell
./geth --config ./config.toml --datadir ./node  --cache 8000 --rpc.allow-unprotected-txs --history.transactions 0

## It is recommand to run fullnode with `--tries-verify-mode none` if you want high performance and care little about state consistency
<<<<<<< HEAD
./geth --config ./config.toml --datadir ./node  --cache 8000 --rpc.allow-unprotected-txs --history.transactions 0 --tries-verify-mode none
=======
## It will run with Hash-Base Storage Scheme by default
./geth --config ./config.toml --datadir ./node  --cache 8000 --rpc.allow-unprotected-txs --history.transactions 0 --tries-verify-mode none

## It runs fullnode with Path-Base Storage Scheme. 
## It will enable inline state prune, keeping the latest 90000 blocks' history state by default.
./geth --config ./config.toml --datadir ./node  --cache 8000 --rpc.allow-unprotected-txs --history.transactions 0 --tries-verify-mode none --state.scheme path
```
>>>>>>> 70ccc3d1

#### 5. Monitor node status

Monitor the log from **./node/bsc.log** by default. When the node has started syncing, should be able to see the following output:
```shell
t=2022-09-08T13:00:27+0000 lvl=info msg="Imported new chain segment"             blocks=1    txs=177   mgas=17.317   elapsed=31.131ms    mgasps=556.259  number=21,153,429 hash=0x42e6b54ba7106387f0650defc62c9ace3160b427702dab7bd1c5abb83a32d8db dirty="0.00 B"
t=2022-09-08T13:00:29+0000 lvl=info msg="Imported new chain segment"             blocks=1    txs=251   mgas=39.638   elapsed=68.827ms    mgasps=575.900  number=21,153,430 hash=0xa3397b273b31b013e43487689782f20c03f47525b4cd4107c1715af45a88796e dirty="0.00 B"
t=2022-09-08T13:00:33+0000 lvl=info msg="Imported new chain segment"             blocks=1    txs=197   mgas=19.364   elapsed=34.663ms    mgasps=558.632  number=21,153,431 hash=0x0c7872b698f28cb5c36a8a3e1e315b1d31bda6109b15467a9735a12380e2ad14 dirty="0.00 B"
```

#### 6. Interact with fullnode
Start up `geth`'s built-in interactive [JavaScript console](https://geth.ethereum.org/docs/interface/javascript-console),
(via the trailing `console` subcommand) through which you can interact using [`web3` methods](https://web3js.readthedocs.io/en/) 
(note: the `web3` version bundled within `geth` is very old, and not up to date with official docs),
as well as `geth`'s own [management APIs](https://geth.ethereum.org/docs/rpc/server).
This tool is optional and if you leave it out you can always attach to an already running
`geth` instance with `geth attach`.

#### 7. More

More details about [running a node](https://docs.bnbchain.org/docs/validator/fullnode) and [becoming a validator](https://docs.bnbchain.org/docs/validator/create-val)

*Note: Although some internal protective measures prevent transactions from
crossing over between the main network and test network, you should always
use separate accounts for play and real money. Unless you manually move
accounts, `geth` will by default correctly separate the two networks and will not make any
accounts available between them.*

### Configuration

As an alternative to passing the numerous flags to the `geth` binary, you can also pass a
configuration file via:

```shell
$ geth --config /path/to/your_config.toml
```

To get an idea of how the file should look like you can use the `dumpconfig` subcommand to
export your existing configuration:

```shell
$ geth --your-favourite-flags dumpconfig
```

### Programmatically interfacing `geth` nodes

As a developer, sooner rather than later you'll want to start interacting with `geth` and the
BSC network via your own programs and not manually through the console. To aid
this, `geth` has built-in support for a JSON-RPC based APIs ([standard APIs](https://ethereum.github.io/execution-apis/api-documentation/)
and [`geth` specific APIs](https://geth.ethereum.org/docs/interacting-with-geth/rpc)).
These can be exposed via HTTP, WebSockets and IPC (UNIX sockets on UNIX based
platforms, and named pipes on Windows).

The IPC interface is enabled by default and exposes all the APIs supported by `geth`,
whereas the HTTP and WS interfaces need to manually be enabled and only expose a
subset of APIs due to security reasons. These can be turned on/off and configured as
you'd expect.

HTTP based JSON-RPC API options:

* `--http` Enable the HTTP-RPC server
* `--http.addr` HTTP-RPC server listening interface (default: `localhost`)
* `--http.port` HTTP-RPC server listening port (default: `8545`)
* `--http.api` API's offered over the HTTP-RPC interface (default: `eth,net,web3`)
* `--http.corsdomain` Comma separated list of domains from which to accept cross origin requests (browser enforced)
* `--ws` Enable the WS-RPC server
* `--ws.addr` WS-RPC server listening interface (default: `localhost`)
* `--ws.port` WS-RPC server listening port (default: `8546`)
* `--ws.api` API's offered over the WS-RPC interface (default: `eth,net,web3`)
* `--ws.origins` Origins from which to accept WebSocket requests
* `--ipcdisable` Disable the IPC-RPC server
* `--ipcapi` API's offered over the IPC-RPC interface (default: `admin,debug,eth,miner,net,personal,txpool,web3`)
* `--ipcpath` Filename for IPC socket/pipe within the datadir (explicit paths escape it)

You'll need to use your own programming environments' capabilities (libraries, tools, etc) to
connect via HTTP, WS or IPC to a `geth` node configured with the above flags and you'll
need to speak [JSON-RPC](https://www.jsonrpc.org/specification) on all transports. You
can reuse the same connection for multiple requests!

**Note: Please understand the security implications of opening up an HTTP/WS based
transport before doing so! Hackers on the internet are actively trying to subvert
BSC nodes with exposed APIs! Further, all browser tabs can access locally
running web servers, so malicious web pages could try to subvert locally available
APIs!**

### Operating a private network
- [BSC-Deploy](https://github.com/bnb-chain/node-deploy/): deploy tool for setting up both BNB Beacon Chain, BNB Smart Chain and the cross chain infrastructure between them.
- [BSC-Docker](https://github.com/bnb-chain/bsc-docker): deploy tool for setting up local BSC cluster in container.


## Running a bootnode

Bootnodes are super-lightweight nodes that are not behind a NAT and are running just discovery protocol. When you start up a node it should log your enode, which is a public identifier that others can use to connect to your node. 

First the bootnode requires a key, which can be created with the following command, which will save a key to boot.key:

```
bootnode -genkey boot.key
```

This key can then be used to generate a bootnode as follows:

```
bootnode -nodekey boot.key -addr :30311 -network bsc
```

The choice of port passed to -addr is arbitrary. 
The bootnode command returns the following logs to the terminal, confirming that it is running:

```
enode://3063d1c9e1b824cfbb7c7b6abafa34faec6bb4e7e06941d218d760acdd7963b274278c5c3e63914bd6d1b58504c59ec5522c56f883baceb8538674b92da48a96@127.0.0.1:0?discport=30311
Note: you're using cmd/bootnode, a developer tool.
We recommend using a regular node as bootstrap node for production deployments.
INFO [08-21|11:11:30.687] New local node record                    seq=1,692,616,290,684 id=2c9af1742f8f85ce ip=<nil> udp=0 tcp=0
INFO [08-21|12:11:30.753] New local node record                    seq=1,692,616,290,685 id=2c9af1742f8f85ce ip=54.217.128.118 udp=30311 tcp=0
INFO [09-01|02:46:26.234] New local node record                    seq=1,692,616,290,686 id=2c9af1742f8f85ce ip=34.250.32.100  udp=30311 tcp=0
```

## Contribution

Thank you for considering helping out with the source code! We welcome contributions
from anyone on the internet, and are grateful for even the smallest of fixes!

If you'd like to contribute to bsc, please fork, fix, commit and send a pull request
for the maintainers to review and merge into the main code base. If you wish to submit
more complex changes though, please check up with the core devs first on [our discord channel](https://discord.gg/bnbchain)
to ensure those changes are in line with the general philosophy of the project and/or get
some early feedback which can make both your efforts much lighter as well as our review
and merge procedures quick and simple.

Please make sure your contributions adhere to our coding guidelines:

 * Code must adhere to the official Go [formatting](https://golang.org/doc/effective_go.html#formatting)
   guidelines (i.e. uses [gofmt](https://golang.org/cmd/gofmt/)).
 * Code must be documented adhering to the official Go [commentary](https://golang.org/doc/effective_go.html#commentary)
   guidelines.
 * Pull requests need to be based on and opened against the `master` branch.
 * Commit messages should be prefixed with the package(s) they modify.
   * E.g. "eth, rpc: make trace configs optional"

Please see the [Developers' Guide](https://geth.ethereum.org/docs/developers/geth-developer/dev-guide)
for more details on configuring your environment, managing project dependencies, and
testing procedures.

## License

The bsc library (i.e. all code outside of the `cmd` directory) is licensed under the
[GNU Lesser General Public License v3.0](https://www.gnu.org/licenses/lgpl-3.0.en.html),
also included in our repository in the `COPYING.LESSER` file.

The bsc binaries (i.e. all code inside of the `cmd` directory) is licensed under the
[GNU General Public License v3.0](https://www.gnu.org/licenses/gpl-3.0.en.html), also
included in our repository in the `COPYING` file.<|MERGE_RESOLUTION|>--- conflicted
+++ resolved
@@ -163,9 +163,6 @@
 ./geth --config ./config.toml --datadir ./node  --cache 8000 --rpc.allow-unprotected-txs --history.transactions 0
 
 ## It is recommand to run fullnode with `--tries-verify-mode none` if you want high performance and care little about state consistency
-<<<<<<< HEAD
-./geth --config ./config.toml --datadir ./node  --cache 8000 --rpc.allow-unprotected-txs --history.transactions 0 --tries-verify-mode none
-=======
 ## It will run with Hash-Base Storage Scheme by default
 ./geth --config ./config.toml --datadir ./node  --cache 8000 --rpc.allow-unprotected-txs --history.transactions 0 --tries-verify-mode none
 
@@ -173,7 +170,6 @@
 ## It will enable inline state prune, keeping the latest 90000 blocks' history state by default.
 ./geth --config ./config.toml --datadir ./node  --cache 8000 --rpc.allow-unprotected-txs --history.transactions 0 --tries-verify-mode none --state.scheme path
 ```
->>>>>>> 70ccc3d1
 
 #### 5. Monitor node status
 
