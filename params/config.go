// Copyright 2016 The go-ethereum Authors
// This file is part of the go-ethereum library.
//
// The go-ethereum library is free software: you can redistribute it and/or modify
// it under the terms of the GNU Lesser General Public License as published by
// the Free Software Foundation, either version 3 of the License, or
// (at your option) any later version.
//
// The go-ethereum library is distributed in the hope that it will be useful,
// but WITHOUT ANY WARRANTY; without even the implied warranty of
// MERCHANTABILITY or FITNESS FOR A PARTICULAR PURPOSE. See the
// GNU Lesser General Public License for more details.
//
// You should have received a copy of the GNU Lesser General Public License
// along with the go-ethereum library. If not, see <http://www.gnu.org/licenses/>.

package params

import (
	"fmt"
	"math/big"

	"github.com/ethereum/go-ethereum/common"
	"github.com/ethereum/go-ethereum/params/forks"
)

// Genesis hashes to enforce below configs on.
var (
	MainnetGenesisHash = common.HexToHash("0xd4e56740f876aef8c010b86a40d5f56745a118d0906a34e69aec8c0db1cb8fa3")
<<<<<<< HEAD

	BSCGenesisHash    = common.HexToHash("0x0d21840abff46b96c84b2ac9e10e4f5cdaeb5693cb665db62a2f3b02d2d57b5b")
	ChapelGenesisHash = common.HexToHash("0x6d3c66c5357ec91d5c43af47e234a939b22557cbb552dc45bebbceeed90fbe34")
	RialtoGenesisHash = common.HexToHash("0xee835a629f9cf5510b48b6ba41d69e0ff7d6ef10f977166ef939db41f59f5501")
=======
	HoleskyGenesisHash = common.HexToHash("0xb5f7f912443c940f21fd611f12828d75b534364ed9e95ca4e307729a4661bde4")
	SepoliaGenesisHash = common.HexToHash("0x25a5cc106eea7138acab33231d7160d69cb777ee0c2c553fcddf5138993e6dd9")
	GoerliGenesisHash  = common.HexToHash("0xbf7e331f7f7c1dd2e05159666b3bf8bc7a8a3a9eb1d518969eab529dd9b88c1a")
>>>>>>> 8f7eb9cc
)

func newUint64(val uint64) *uint64 { return &val }

var (
	MainnetTerminalTotalDifficulty, _ = new(big.Int).SetString("58_750_000_000_000_000_000_000", 0)

	// MainnetChainConfig is the chain parameters to run a node on the main network.
	MainnetChainConfig = &ChainConfig{
		ChainID:                       big.NewInt(1),
		HomesteadBlock:                big.NewInt(1_150_000),
		DAOForkBlock:                  big.NewInt(1_920_000),
		DAOForkSupport:                true,
		EIP150Block:                   big.NewInt(2_463_000),
		EIP155Block:                   big.NewInt(2_675_000),
		EIP158Block:                   big.NewInt(2_675_000),
		ByzantiumBlock:                big.NewInt(4_370_000),
		ConstantinopleBlock:           big.NewInt(7_280_000),
		PetersburgBlock:               big.NewInt(7_280_000),
		IstanbulBlock:                 big.NewInt(9_069_000),
		MuirGlacierBlock:              big.NewInt(9_200_000),
		RamanujanBlock:                big.NewInt(0),
		NielsBlock:                    big.NewInt(0),
		MirrorSyncBlock:               big.NewInt(0),
		BrunoBlock:                    big.NewInt(0),
		EulerBlock:                    big.NewInt(0),
		BerlinBlock:                   big.NewInt(12_244_000),
		LondonBlock:                   big.NewInt(12_965_000),
		ArrowGlacierBlock:             big.NewInt(13_773_000),
		GrayGlacierBlock:              big.NewInt(15_050_000),
		TerminalTotalDifficulty:       MainnetTerminalTotalDifficulty, // 58_750_000_000_000_000_000_000
		TerminalTotalDifficultyPassed: true,
		ShanghaiTime:                  newUint64(1681338455),
		Ethash:                        new(EthashConfig),
	}
<<<<<<< HEAD

	// just for prysm compile pass
	// SepoliaChainConfig contains the chain parameters to run a node on the Sepolia test network.
	SepoliaChainConfig = &ChainConfig{
		ChainID:             big.NewInt(11155111),
		HomesteadBlock:      big.NewInt(0),
		DAOForkBlock:        nil,
		DAOForkSupport:      true,
		EIP150Block:         big.NewInt(0),
		EIP155Block:         big.NewInt(0),
		EIP158Block:         big.NewInt(0),
		ByzantiumBlock:      big.NewInt(0),
		ConstantinopleBlock: big.NewInt(0),
		PetersburgBlock:     big.NewInt(0),
		IstanbulBlock:       big.NewInt(0),
		MuirGlacierBlock:    big.NewInt(0),
		BerlinBlock:         big.NewInt(0),
		MirrorSyncBlock:     big.NewInt(0),
		BrunoBlock:          big.NewInt(0),
		EulerBlock:          big.NewInt(0),
		LondonBlock:         big.NewInt(0),
		Ethash:              new(EthashConfig),
=======
	// HoleskyChainConfig contains the chain parameters to run a node on the Holesky test network.
	HoleskyChainConfig = &ChainConfig{
		ChainID:                       big.NewInt(17000),
		HomesteadBlock:                big.NewInt(0),
		DAOForkBlock:                  nil,
		DAOForkSupport:                true,
		EIP150Block:                   big.NewInt(0),
		EIP155Block:                   big.NewInt(0),
		EIP158Block:                   big.NewInt(0),
		ByzantiumBlock:                big.NewInt(0),
		ConstantinopleBlock:           big.NewInt(0),
		PetersburgBlock:               big.NewInt(0),
		IstanbulBlock:                 big.NewInt(0),
		MuirGlacierBlock:              nil,
		BerlinBlock:                   big.NewInt(0),
		LondonBlock:                   big.NewInt(0),
		ArrowGlacierBlock:             nil,
		GrayGlacierBlock:              nil,
		TerminalTotalDifficulty:       big.NewInt(0),
		TerminalTotalDifficultyPassed: true,
		MergeNetsplitBlock:            nil,
		ShanghaiTime:                  newUint64(1696000704),
		CancunTime:                    newUint64(1707305664),
		Ethash:                        new(EthashConfig),
	}
	// SepoliaChainConfig contains the chain parameters to run a node on the Sepolia test network.
	SepoliaChainConfig = &ChainConfig{
		ChainID:                       big.NewInt(11155111),
		HomesteadBlock:                big.NewInt(0),
		DAOForkBlock:                  nil,
		DAOForkSupport:                true,
		EIP150Block:                   big.NewInt(0),
		EIP155Block:                   big.NewInt(0),
		EIP158Block:                   big.NewInt(0),
		ByzantiumBlock:                big.NewInt(0),
		ConstantinopleBlock:           big.NewInt(0),
		PetersburgBlock:               big.NewInt(0),
		IstanbulBlock:                 big.NewInt(0),
		MuirGlacierBlock:              big.NewInt(0),
		BerlinBlock:                   big.NewInt(0),
		LondonBlock:                   big.NewInt(0),
		ArrowGlacierBlock:             nil,
		GrayGlacierBlock:              nil,
		TerminalTotalDifficulty:       big.NewInt(17_000_000_000_000_000),
		TerminalTotalDifficultyPassed: true,
		MergeNetsplitBlock:            big.NewInt(1735371),
		ShanghaiTime:                  newUint64(1677557088),
		CancunTime:                    newUint64(1706655072),
		Ethash:                        new(EthashConfig),
>>>>>>> 8f7eb9cc
	}

	// just for prysm compile pass
	// GoerliChainConfig contains the chain parameters to run a node on the Görli test network.
	GoerliChainConfig = &ChainConfig{
<<<<<<< HEAD
		ChainID:             big.NewInt(5),
		HomesteadBlock:      big.NewInt(0),
		DAOForkBlock:        nil,
		DAOForkSupport:      true,
		EIP150Block:         big.NewInt(0),
		EIP155Block:         big.NewInt(0),
		EIP158Block:         big.NewInt(0),
		ByzantiumBlock:      big.NewInt(0),
		ConstantinopleBlock: big.NewInt(0),
		PetersburgBlock:     big.NewInt(0),
		RamanujanBlock:      big.NewInt(0),
		NielsBlock:          big.NewInt(0),
		MirrorSyncBlock:     big.NewInt(0),
		BrunoBlock:          big.NewInt(0),
		EulerBlock:          big.NewInt(0),
		IstanbulBlock:       big.NewInt(1_561_651),
		MuirGlacierBlock:    nil,
		BerlinBlock:         big.NewInt(4_460_644),
		LondonBlock:         big.NewInt(5_062_605),
		ArrowGlacierBlock:   nil,
=======
		ChainID:                       big.NewInt(5),
		HomesteadBlock:                big.NewInt(0),
		DAOForkBlock:                  nil,
		DAOForkSupport:                true,
		EIP150Block:                   big.NewInt(0),
		EIP155Block:                   big.NewInt(0),
		EIP158Block:                   big.NewInt(0),
		ByzantiumBlock:                big.NewInt(0),
		ConstantinopleBlock:           big.NewInt(0),
		PetersburgBlock:               big.NewInt(0),
		IstanbulBlock:                 big.NewInt(1_561_651),
		MuirGlacierBlock:              nil,
		BerlinBlock:                   big.NewInt(4_460_644),
		LondonBlock:                   big.NewInt(5_062_605),
		ArrowGlacierBlock:             nil,
		TerminalTotalDifficulty:       big.NewInt(10_790_000),
		TerminalTotalDifficultyPassed: true,
		ShanghaiTime:                  newUint64(1678832736),
		CancunTime:                    newUint64(1705473120),
>>>>>>> 8f7eb9cc
		Clique: &CliqueConfig{
			Period: 15,
			Epoch:  30000,
		},
	}

	BSCChainConfig = &ChainConfig{
		ChainID:             big.NewInt(56),
		HomesteadBlock:      big.NewInt(0),
		EIP150Block:         big.NewInt(0),
		EIP155Block:         big.NewInt(0),
		EIP158Block:         big.NewInt(0),
		ByzantiumBlock:      big.NewInt(0),
		ConstantinopleBlock: big.NewInt(0),
		PetersburgBlock:     big.NewInt(0),
		IstanbulBlock:       big.NewInt(0),
		MuirGlacierBlock:    big.NewInt(0),
		RamanujanBlock:      big.NewInt(0),
		NielsBlock:          big.NewInt(0),
		MirrorSyncBlock:     big.NewInt(5184000),
		BrunoBlock:          big.NewInt(13082000),
		EulerBlock:          big.NewInt(18907621),
		NanoBlock:           big.NewInt(21962149),
		MoranBlock:          big.NewInt(22107423),
		GibbsBlock:          big.NewInt(23846001),
		PlanckBlock:         big.NewInt(27281024),
		LubanBlock:          big.NewInt(29020050),
		PlatoBlock:          big.NewInt(30720096),
		BerlinBlock:         big.NewInt(31302048),
		LondonBlock:         big.NewInt(31302048),
		HertzBlock:          big.NewInt(31302048),
		HertzfixBlock:       big.NewInt(34140700),
		// UnixTime: 1705996800 is January 23, 2024 8:00:00 AM UTC
		ShanghaiTime: newUint64(1705996800),
		KeplerTime:   newUint64(1705996800),

		Parlia: &ParliaConfig{
			Period: 3,
			Epoch:  200,
		},
	}

	ChapelChainConfig = &ChainConfig{
		ChainID:             big.NewInt(97),
		HomesteadBlock:      big.NewInt(0),
		EIP150Block:         big.NewInt(0),
		EIP155Block:         big.NewInt(0),
		EIP158Block:         big.NewInt(0),
		ByzantiumBlock:      big.NewInt(0),
		ConstantinopleBlock: big.NewInt(0),
		PetersburgBlock:     big.NewInt(0),
		IstanbulBlock:       big.NewInt(0),
		MuirGlacierBlock:    big.NewInt(0),
		RamanujanBlock:      big.NewInt(1010000),
		NielsBlock:          big.NewInt(1014369),
		MirrorSyncBlock:     big.NewInt(5582500),
		BrunoBlock:          big.NewInt(13837000),
		EulerBlock:          big.NewInt(19203503),
		GibbsBlock:          big.NewInt(22800220),
		NanoBlock:           big.NewInt(23482428),
		MoranBlock:          big.NewInt(23603940),
		PlanckBlock:         big.NewInt(28196022),
		LubanBlock:          big.NewInt(29295050),
		PlatoBlock:          big.NewInt(29861024),
		BerlinBlock:         big.NewInt(31103030),
		LondonBlock:         big.NewInt(31103030),
		HertzBlock:          big.NewInt(31103030),
		HertzfixBlock:       big.NewInt(35682300),
		// UnixTime: 1702972800 is December 19, 2023 8:00:00 AM UTC
		ShanghaiTime: newUint64(1702972800),
		KeplerTime:   newUint64(1702972800),

		Parlia: &ParliaConfig{
			Period: 3,
			Epoch:  200,
		},
	}

	// used to test hard fork upgrade, following https://github.com/bnb-chain/bsc-genesis-contract/blob/master/genesis.json
	RialtoChainConfig = &ChainConfig{
		ChainID:             big.NewInt(714),
		HomesteadBlock:      big.NewInt(0),
		EIP150Block:         big.NewInt(0),
		EIP155Block:         big.NewInt(0),
		EIP158Block:         big.NewInt(0),
		ByzantiumBlock:      big.NewInt(0),
		ConstantinopleBlock: big.NewInt(0),
		PetersburgBlock:     big.NewInt(0),
		IstanbulBlock:       big.NewInt(0),
		MuirGlacierBlock:    big.NewInt(0),
		RamanujanBlock:      big.NewInt(0),
		NielsBlock:          big.NewInt(0),
		MirrorSyncBlock:     big.NewInt(1),
		BrunoBlock:          big.NewInt(1),
		EulerBlock:          big.NewInt(2),
		NanoBlock:           big.NewInt(3),
		MoranBlock:          big.NewInt(3),
		GibbsBlock:          big.NewInt(4),
		PlanckBlock:         big.NewInt(5),
		LubanBlock:          big.NewInt(6),
		PlatoBlock:          big.NewInt(7),
		BerlinBlock:         big.NewInt(8),
		LondonBlock:         big.NewInt(8),
		HertzBlock:          big.NewInt(8),
		HertzfixBlock:       big.NewInt(8),
		ShanghaiTime:        newUint64(0),
		KeplerTime:          newUint64(0),

		Parlia: &ParliaConfig{
			Period: 3,
			Epoch:  200,
		},
	}

	ParliaTestChainConfig = &ChainConfig{
		ChainID:             big.NewInt(2),
		HomesteadBlock:      big.NewInt(0),
		EIP150Block:         big.NewInt(0),
		EIP155Block:         big.NewInt(0),
		EIP158Block:         big.NewInt(0),
		ByzantiumBlock:      big.NewInt(0),
		ConstantinopleBlock: big.NewInt(0),
		PetersburgBlock:     big.NewInt(0),
		IstanbulBlock:       big.NewInt(0),
		MuirGlacierBlock:    big.NewInt(0),
		RamanujanBlock:      big.NewInt(0),
		NielsBlock:          big.NewInt(0),
		MirrorSyncBlock:     big.NewInt(0),
		BrunoBlock:          big.NewInt(0),
		EulerBlock:          big.NewInt(0),
		NanoBlock:           big.NewInt(0),
		MoranBlock:          big.NewInt(0),
		GibbsBlock:          big.NewInt(0),
		PlanckBlock:         big.NewInt(0),
		LubanBlock:          big.NewInt(0),
		PlatoBlock:          big.NewInt(0),
		BerlinBlock:         big.NewInt(0),
		LondonBlock:         big.NewInt(0),
		HertzBlock:          big.NewInt(0),
		HertzfixBlock:       big.NewInt(0),
		Parlia: &ParliaConfig{
			Period: 3,
			Epoch:  200,
		},
	}

	// AllEthashProtocolChanges contains every protocol change (EIPs) introduced
	// and accepted by the Ethereum core developers into the Ethash consensus.
	AllEthashProtocolChanges = &ChainConfig{
		ChainID:                       big.NewInt(1337),
		HomesteadBlock:                big.NewInt(0),
		DAOForkBlock:                  nil,
		DAOForkSupport:                false,
		EIP150Block:                   big.NewInt(0),
		EIP155Block:                   big.NewInt(0),
		EIP158Block:                   big.NewInt(0),
		ByzantiumBlock:                big.NewInt(0),
		ConstantinopleBlock:           big.NewInt(0),
		PetersburgBlock:               big.NewInt(0),
		IstanbulBlock:                 big.NewInt(0),
		MuirGlacierBlock:              big.NewInt(0),
		BerlinBlock:                   big.NewInt(0),
		LondonBlock:                   big.NewInt(0),
		ArrowGlacierBlock:             big.NewInt(0),
		GrayGlacierBlock:              big.NewInt(0),
		MergeNetsplitBlock:            nil,
		ShanghaiTime:                  nil,
		CancunTime:                    nil,
		PragueTime:                    nil,
		VerkleTime:                    nil,
		TerminalTotalDifficulty:       nil,
		TerminalTotalDifficultyPassed: true,
		Ethash:                        new(EthashConfig),
		Clique:                        nil,
	}

	AllDevChainProtocolChanges = &ChainConfig{
		ChainID:                       big.NewInt(1337),
		HomesteadBlock:                big.NewInt(0),
		EIP150Block:                   big.NewInt(0),
		EIP155Block:                   big.NewInt(0),
		EIP158Block:                   big.NewInt(0),
		ByzantiumBlock:                big.NewInt(0),
		ConstantinopleBlock:           big.NewInt(0),
		PetersburgBlock:               big.NewInt(0),
		IstanbulBlock:                 big.NewInt(0),
		MuirGlacierBlock:              big.NewInt(0),
		BerlinBlock:                   big.NewInt(0),
		LondonBlock:                   big.NewInt(0),
		ArrowGlacierBlock:             big.NewInt(0),
		GrayGlacierBlock:              big.NewInt(0),
		ShanghaiTime:                  newUint64(0),
		TerminalTotalDifficulty:       big.NewInt(0),
		TerminalTotalDifficultyPassed: true,
	}

	// AllCliqueProtocolChanges contains every protocol change (EIPs) introduced
	// and accepted by the Ethereum core developers into the Clique consensus.
	AllCliqueProtocolChanges = &ChainConfig{
		ChainID:                       big.NewInt(1337),
		HomesteadBlock:                big.NewInt(0),
		DAOForkBlock:                  nil,
		DAOForkSupport:                false,
		EIP150Block:                   big.NewInt(0),
		EIP155Block:                   big.NewInt(0),
		EIP158Block:                   big.NewInt(0),
		ByzantiumBlock:                big.NewInt(0),
		ConstantinopleBlock:           big.NewInt(0),
		PetersburgBlock:               big.NewInt(0),
		IstanbulBlock:                 big.NewInt(0),
		MuirGlacierBlock:              big.NewInt(0),
		BerlinBlock:                   big.NewInt(0),
		LondonBlock:                   big.NewInt(0),
		ArrowGlacierBlock:             nil,
		GrayGlacierBlock:              nil,
		MergeNetsplitBlock:            nil,
		ShanghaiTime:                  nil,
		CancunTime:                    nil,
		PragueTime:                    nil,
		VerkleTime:                    nil,
		TerminalTotalDifficulty:       nil,
		TerminalTotalDifficultyPassed: false,
		Ethash:                        nil,
		Clique:                        &CliqueConfig{Period: 0, Epoch: 30000},
	}

	// TestChainConfig contains every protocol change (EIPs) introduced
	// and accepted by the Ethereum core developers for testing purposes.
	TestChainConfig = &ChainConfig{
		ChainID:                       big.NewInt(1),
		HomesteadBlock:                big.NewInt(0),
		DAOForkBlock:                  nil,
		DAOForkSupport:                false,
		EIP150Block:                   big.NewInt(0),
		EIP155Block:                   big.NewInt(0),
		EIP158Block:                   big.NewInt(0),
		ByzantiumBlock:                big.NewInt(0),
		ConstantinopleBlock:           big.NewInt(0),
		PetersburgBlock:               big.NewInt(0),
		IstanbulBlock:                 big.NewInt(0),
		MuirGlacierBlock:              big.NewInt(0),
		BerlinBlock:                   big.NewInt(0),
		LondonBlock:                   big.NewInt(0),
		ArrowGlacierBlock:             big.NewInt(0),
		GrayGlacierBlock:              big.NewInt(0),
		MergeNetsplitBlock:            nil,
		ShanghaiTime:                  nil,
		CancunTime:                    nil,
		PragueTime:                    nil,
		VerkleTime:                    nil,
		TerminalTotalDifficulty:       nil,
		TerminalTotalDifficultyPassed: false,
		Ethash:                        new(EthashConfig),
		Clique:                        nil,
	}

	// MergedTestChainConfig contains every protocol change (EIPs) introduced
	// and accepted by the Ethereum core developers for testing purposes.
	MergedTestChainConfig = &ChainConfig{
		ChainID:                       big.NewInt(1),
		HomesteadBlock:                big.NewInt(0),
		DAOForkBlock:                  nil,
		DAOForkSupport:                false,
		EIP150Block:                   big.NewInt(0),
		EIP155Block:                   big.NewInt(0),
		EIP158Block:                   big.NewInt(0),
		ByzantiumBlock:                big.NewInt(0),
		ConstantinopleBlock:           big.NewInt(0),
		PetersburgBlock:               big.NewInt(0),
		IstanbulBlock:                 big.NewInt(0),
		MuirGlacierBlock:              big.NewInt(0),
		BerlinBlock:                   big.NewInt(0),
		LondonBlock:                   big.NewInt(0),
		ArrowGlacierBlock:             big.NewInt(0),
		GrayGlacierBlock:              big.NewInt(0),
		MergeNetsplitBlock:            big.NewInt(0),
		ShanghaiTime:                  newUint64(0),
		CancunTime:                    newUint64(0),
		PragueTime:                    nil,
		VerkleTime:                    nil,
		TerminalTotalDifficulty:       big.NewInt(0),
		TerminalTotalDifficultyPassed: true,
		Ethash:                        new(EthashConfig),
		Clique:                        nil,
	}

	// NonActivatedConfig defines the chain configuration without activating
	// any protocol change (EIPs).
	NonActivatedConfig = &ChainConfig{
		ChainID:                       big.NewInt(1),
		HomesteadBlock:                nil,
		DAOForkBlock:                  nil,
		DAOForkSupport:                false,
		EIP150Block:                   nil,
		EIP155Block:                   nil,
		EIP158Block:                   nil,
		ByzantiumBlock:                nil,
		ConstantinopleBlock:           nil,
		PetersburgBlock:               nil,
		IstanbulBlock:                 nil,
		MuirGlacierBlock:              nil,
		BerlinBlock:                   nil,
		LondonBlock:                   nil,
		ArrowGlacierBlock:             nil,
		GrayGlacierBlock:              nil,
		MergeNetsplitBlock:            nil,
		ShanghaiTime:                  nil,
		CancunTime:                    nil,
		PragueTime:                    nil,
		VerkleTime:                    nil,
		TerminalTotalDifficulty:       nil,
		TerminalTotalDifficultyPassed: false,
		Ethash:                        new(EthashConfig),
		Clique:                        nil,
	}
	TestRules = TestChainConfig.Rules(new(big.Int), false, 0)
)

func GetBuiltInChainConfig(ghash common.Hash) *ChainConfig {
	switch ghash {
	case MainnetGenesisHash:
		return MainnetChainConfig
	case BSCGenesisHash:
		return BSCChainConfig
	case ChapelGenesisHash:
		return ChapelChainConfig
	case RialtoGenesisHash:
		return RialtoChainConfig
	default:
		return nil
	}
}

// NetworkNames are user friendly names to use in the chain spec banner.
var NetworkNames = map[string]string{
	MainnetChainConfig.ChainID.String(): "mainnet",
<<<<<<< HEAD
=======
	GoerliChainConfig.ChainID.String():  "goerli",
	SepoliaChainConfig.ChainID.String(): "sepolia",
	HoleskyChainConfig.ChainID.String(): "holesky",
>>>>>>> 8f7eb9cc
}

// ChainConfig is the core config which determines the blockchain settings.
//
// ChainConfig is stored in the database on a per block basis. This means
// that any network, identified by its genesis block, can have its own
// set of configuration options.
type ChainConfig struct {
	ChainID *big.Int `json:"chainId"` // chainId identifies the current chain and is used for replay protection

	HomesteadBlock *big.Int `json:"homesteadBlock,omitempty"` // Homestead switch block (nil = no fork, 0 = already homestead)

	DAOForkBlock   *big.Int `json:"daoForkBlock,omitempty"`   // TheDAO hard-fork switch block (nil = no fork)
	DAOForkSupport bool     `json:"daoForkSupport,omitempty"` // Whether the nodes supports or opposes the DAO hard-fork

	// EIP150 implements the Gas price changes (https://github.com/ethereum/EIPs/issues/150)
	EIP150Block *big.Int `json:"eip150Block,omitempty"` // EIP150 HF block (nil = no fork)
	EIP155Block *big.Int `json:"eip155Block,omitempty"` // EIP155 HF block
	EIP158Block *big.Int `json:"eip158Block,omitempty"` // EIP158 HF block

	ByzantiumBlock      *big.Int `json:"byzantiumBlock,omitempty"`      // Byzantium switch block (nil = no fork, 0 = already on byzantium)
	ConstantinopleBlock *big.Int `json:"constantinopleBlock,omitempty"` // Constantinople switch block (nil = no fork, 0 = already activated)
	PetersburgBlock     *big.Int `json:"petersburgBlock,omitempty"`     // Petersburg switch block (nil = same as Constantinople)
	IstanbulBlock       *big.Int `json:"istanbulBlock,omitempty"`       // Istanbul switch block (nil = no fork, 0 = already on istanbul)
	MuirGlacierBlock    *big.Int `json:"muirGlacierBlock,omitempty"`    // Eip-2384 (bomb delay) switch block (nil = no fork, 0 = already activated)
	BerlinBlock         *big.Int `json:"berlinBlock,omitempty"`         // Berlin switch block (nil = no fork, 0 = already on berlin)
	YoloV3Block         *big.Int `json:"yoloV3Block,omitempty"`         // YOLO v3: Gas repricings TODO @holiman add EIP references
	CatalystBlock       *big.Int `json:"catalystBlock,omitempty"`       // Catalyst switch block (nil = no fork, 0 = already on catalyst)
	LondonBlock         *big.Int `json:"londonBlock,omitempty"`         // London switch block (nil = no fork, 0 = already on london)
	ArrowGlacierBlock   *big.Int `json:"arrowGlacierBlock,omitempty"`   // Eip-4345 (bomb delay) switch block (nil = no fork, 0 = already activated)
	GrayGlacierBlock    *big.Int `json:"grayGlacierBlock,omitempty"`    // Eip-5133 (bomb delay) switch block (nil = no fork, 0 = already activated)
	MergeNetsplitBlock  *big.Int `json:"mergeNetsplitBlock,omitempty"`  // Virtual fork after The Merge to use as a network splitter

	// Fork scheduling was switched from blocks to timestamps here

	ShanghaiTime *uint64 `json:"shanghaiTime,omitempty" ` // Shanghai switch time (nil = no fork, 0 = already on shanghai)
	KeplerTime   *uint64 `json:"keplerTime,omitempty"`    // Kepler switch time (nil = no fork, 0 = already activated)
	CancunTime   *uint64 `json:"cancunTime,omitempty" `   // Cancun switch time (nil = no fork, 0 = already on cancun)
	PragueTime   *uint64 `json:"pragueTime,omitempty" `   // Prague switch time (nil = no fork, 0 = already on prague)
	VerkleTime   *uint64 `json:"verkleTime,omitempty" `   // Verkle switch time (nil = no fork, 0 = already on verkle)

	// TerminalTotalDifficulty is the amount of total difficulty reached by
	// the network that triggers the consensus upgrade.
	TerminalTotalDifficulty *big.Int `json:"terminalTotalDifficulty,omitempty"`

	// TerminalTotalDifficultyPassed is a flag specifying that the network already
	// passed the terminal total difficulty. Its purpose is to disable legacy sync
	// even without having seen the TTD locally (safer long term).
	TerminalTotalDifficultyPassed bool `json:"terminalTotalDifficultyPassed,omitempty"`

	RamanujanBlock  *big.Int `json:"ramanujanBlock,omitempty"`  // ramanujanBlock switch block (nil = no fork, 0 = already activated)
	NielsBlock      *big.Int `json:"nielsBlock,omitempty"`      // nielsBlock switch block (nil = no fork, 0 = already activated)
	MirrorSyncBlock *big.Int `json:"mirrorSyncBlock,omitempty"` // mirrorSyncBlock switch block (nil = no fork, 0 = already activated)
	BrunoBlock      *big.Int `json:"brunoBlock,omitempty"`      // brunoBlock switch block (nil = no fork, 0 = already activated)
	EulerBlock      *big.Int `json:"eulerBlock,omitempty"`      // eulerBlock switch block (nil = no fork, 0 = already activated)
	GibbsBlock      *big.Int `json:"gibbsBlock,omitempty"`      // gibbsBlock switch block (nil = no fork, 0 = already activated)
	NanoBlock       *big.Int `json:"nanoBlock,omitempty"`       // nanoBlock switch block (nil = no fork, 0 = already activated)
	MoranBlock      *big.Int `json:"moranBlock,omitempty"`      // moranBlock switch block (nil = no fork, 0 = already activated)
	PlanckBlock     *big.Int `json:"planckBlock,omitempty"`     // planckBlock switch block (nil = no fork, 0 = already activated)
	LubanBlock      *big.Int `json:"lubanBlock,omitempty"`      // lubanBlock switch block (nil = no fork, 0 = already activated)
	PlatoBlock      *big.Int `json:"platoBlock,omitempty"`      // platoBlock switch block (nil = no fork, 0 = already activated)
	HertzBlock      *big.Int `json:"hertzBlock,omitempty"`      // hertzBlock switch block (nil = no fork, 0 = already activated)
	HertzfixBlock   *big.Int `json:"hertzfixBlock,omitempty"`   // hertzfixBlock switch block (nil = no fork, 0 = already activated)
	// Various consensus engines
<<<<<<< HEAD
	Ethash    *EthashConfig `json:"ethash,omitempty"`
	Clique    *CliqueConfig `json:"clique,omitempty"`
	Parlia    *ParliaConfig `json:"parlia,omitempty"`
	IsDevMode bool          `json:"isDev,omitempty"`
=======
	Ethash *EthashConfig `json:"ethash,omitempty"`
	Clique *CliqueConfig `json:"clique,omitempty"`
>>>>>>> 8f7eb9cc
}

// EthashConfig is the consensus engine configs for proof-of-work based sealing.
type EthashConfig struct{}

// String implements the stringer interface, returning the consensus engine details.
func (c *EthashConfig) String() string {
	return "ethash"
}

// CliqueConfig is the consensus engine configs for proof-of-authority based sealing.
type CliqueConfig struct {
	Period uint64 `json:"period"` // Number of seconds between blocks to enforce
	Epoch  uint64 `json:"epoch"`  // Epoch length to reset votes and checkpoint
}

// String implements the stringer interface, returning the consensus engine details.
func (c *CliqueConfig) String() string {
	return "clique"
}

// ParliaConfig is the consensus engine configs for proof-of-staked-authority based sealing.
type ParliaConfig struct {
	Period uint64 `json:"period"` // Number of seconds between blocks to enforce
	Epoch  uint64 `json:"epoch"`  // Epoch length to update validatorSet
}

// String implements the stringer interface, returning the consensus engine details.
func (b *ParliaConfig) String() string {
	return "parlia"
}

func (c *ChainConfig) Description() string {
	return ""
}

// String implements the fmt.Stringer interface.
func (c *ChainConfig) String() string {
	var engine interface{}

<<<<<<< HEAD
=======
	// Create some basic network config output
	network := NetworkNames[c.ChainID.String()]
	if network == "" {
		network = "unknown"
	}
	banner += fmt.Sprintf("Chain ID:  %v (%s)\n", c.ChainID, network)
>>>>>>> 8f7eb9cc
	switch {
	case c.Ethash != nil:
		engine = c.Ethash
	case c.Clique != nil:
		engine = c.Clique
	case c.Parlia != nil:
		engine = c.Parlia
	default:
		engine = "unknown"
	}

	var ShanghaiTime *big.Int
	if c.ShanghaiTime != nil {
		ShanghaiTime = big.NewInt(0).SetUint64(*c.ShanghaiTime)
	}

	var KeplerTime *big.Int
	if c.KeplerTime != nil {
		KeplerTime = big.NewInt(0).SetUint64(*c.KeplerTime)
	}

	return fmt.Sprintf("{ChainID: %v Homestead: %v DAO: %v DAOSupport: %v EIP150: %v EIP155: %v EIP158: %v Byzantium: %v Constantinople: %v Petersburg: %v Istanbul: %v, Muir Glacier: %v, Ramanujan: %v, Niels: %v, MirrorSync: %v, Bruno: %v, Berlin: %v, YOLO v3: %v, CatalystBlock: %v, London: %v, ArrowGlacier: %v, MergeFork:%v, Euler: %v, Gibbs: %v, Nano: %v, Moran: %v, Planck: %v,Luban: %v, Plato: %v, Hertz: %v, Hertzfix: %v, ShanghaiTime: %v, KeplerTime: %v, Engine: %v}",
		c.ChainID,
		c.HomesteadBlock,
		c.DAOForkBlock,
		c.DAOForkSupport,
		c.EIP150Block,
		c.EIP155Block,
		c.EIP158Block,
		c.ByzantiumBlock,
		c.ConstantinopleBlock,
		c.PetersburgBlock,
		c.IstanbulBlock,
		c.MuirGlacierBlock,
		c.RamanujanBlock,
		c.NielsBlock,
		c.MirrorSyncBlock,
		c.BrunoBlock,
		c.BerlinBlock,
		c.YoloV3Block,
		c.CatalystBlock,
		c.LondonBlock,
		c.ArrowGlacierBlock,
		c.MergeNetsplitBlock,
		c.EulerBlock,
		c.GibbsBlock,
		c.NanoBlock,
		c.MoranBlock,
		c.PlanckBlock,
		c.LubanBlock,
		c.PlatoBlock,
		c.HertzBlock,
		c.HertzfixBlock,
		ShanghaiTime,
		KeplerTime,
		engine,
	)
}

// IsHomestead returns whether num is either equal to the homestead block or greater.
func (c *ChainConfig) IsHomestead(num *big.Int) bool {
	return isBlockForked(c.HomesteadBlock, num)
}

// IsDAOFork returns whether num is either equal to the DAO fork block or greater.
func (c *ChainConfig) IsDAOFork(num *big.Int) bool {
	return isBlockForked(c.DAOForkBlock, num)
}

// IsEIP150 returns whether num is either equal to the EIP150 fork block or greater.
func (c *ChainConfig) IsEIP150(num *big.Int) bool {
	return isBlockForked(c.EIP150Block, num)
}

// IsEIP155 returns whether num is either equal to the EIP155 fork block or greater.
func (c *ChainConfig) IsEIP155(num *big.Int) bool {
	return isBlockForked(c.EIP155Block, num)
}

// IsEIP158 returns whether num is either equal to the EIP158 fork block or greater.
func (c *ChainConfig) IsEIP158(num *big.Int) bool {
	return isBlockForked(c.EIP158Block, num)
}

// IsByzantium returns whether num is either equal to the Byzantium fork block or greater.
func (c *ChainConfig) IsByzantium(num *big.Int) bool {
	return isBlockForked(c.ByzantiumBlock, num)
}

// IsConstantinople returns whether num is either equal to the Constantinople fork block or greater.
func (c *ChainConfig) IsConstantinople(num *big.Int) bool {
	return isBlockForked(c.ConstantinopleBlock, num)
}

// IsRamanujan returns whether num is either equal to the IsRamanujan fork block or greater.
func (c *ChainConfig) IsRamanujan(num *big.Int) bool {
	return isBlockForked(c.RamanujanBlock, num)
}

// IsOnRamanujan returns whether num is equal to the Ramanujan fork block
func (c *ChainConfig) IsOnRamanujan(num *big.Int) bool {
	return configBlockEqual(c.RamanujanBlock, num)
}

// IsNiels returns whether num is either equal to the Niels fork block or greater.
func (c *ChainConfig) IsNiels(num *big.Int) bool {
	return isBlockForked(c.NielsBlock, num)
}

// IsOnNiels returns whether num is equal to the IsNiels fork block
func (c *ChainConfig) IsOnNiels(num *big.Int) bool {
	return configBlockEqual(c.NielsBlock, num)
}

// IsMirrorSync returns whether num is either equal to the MirrorSync fork block or greater.
func (c *ChainConfig) IsMirrorSync(num *big.Int) bool {
	return isBlockForked(c.MirrorSyncBlock, num)
}

// IsOnMirrorSync returns whether num is equal to the MirrorSync fork block
func (c *ChainConfig) IsOnMirrorSync(num *big.Int) bool {
	return configBlockEqual(c.MirrorSyncBlock, num)
}

// IsBruno returns whether num is either equal to the Burn fork block or greater.
func (c *ChainConfig) IsBruno(num *big.Int) bool {
	return isBlockForked(c.BrunoBlock, num)
}

// IsOnBruno returns whether num is equal to the Burn fork block
func (c *ChainConfig) IsOnBruno(num *big.Int) bool {
	return configBlockEqual(c.BrunoBlock, num)
}

// IsEuler returns whether num is either equal to the euler fork block or greater.
func (c *ChainConfig) IsEuler(num *big.Int) bool {
	return isBlockForked(c.EulerBlock, num)
}

// IsOnEuler returns whether num is equal to the euler fork block
func (c *ChainConfig) IsOnEuler(num *big.Int) bool {
	return configBlockEqual(c.EulerBlock, num)
}

// IsLuban returns whether num is either equal to the first fast finality fork block or greater.
func (c *ChainConfig) IsLuban(num *big.Int) bool {
	return isBlockForked(c.LubanBlock, num)
}

// IsOnLuban returns whether num is equal to the first fast finality fork block.
func (c *ChainConfig) IsOnLuban(num *big.Int) bool {
	return configBlockEqual(c.LubanBlock, num)
}

// IsPlato returns whether num is either equal to the second fast finality fork block or greater.
func (c *ChainConfig) IsPlato(num *big.Int) bool {
	return isBlockForked(c.PlatoBlock, num)
}

// IsOnPlato returns whether num is equal to the second fast finality fork block.
func (c *ChainConfig) IsOnPlato(num *big.Int) bool {
	return configBlockEqual(c.PlatoBlock, num)
}

// IsHertz returns whether num is either equal to the block of enabling Berlin EIPs or greater.
func (c *ChainConfig) IsHertz(num *big.Int) bool {
	return isBlockForked(c.HertzBlock, num)
}

// IsOnHertz returns whether num is equal to the fork block of enabling Berlin EIPs.
func (c *ChainConfig) IsOnHertz(num *big.Int) bool {
	return configBlockEqual(c.HertzBlock, num)
}

func (c *ChainConfig) IsHertzfix(num *big.Int) bool {
	return isBlockForked(c.HertzfixBlock, num)
}

func (c *ChainConfig) IsOnHertzfix(num *big.Int) bool {
	return configBlockEqual(c.HertzfixBlock, num)
}

// IsMuirGlacier returns whether num is either equal to the Muir Glacier (EIP-2384) fork block or greater.
func (c *ChainConfig) IsMuirGlacier(num *big.Int) bool {
	return isBlockForked(c.MuirGlacierBlock, num)
}

// IsPetersburg returns whether num is either
// - equal to or greater than the PetersburgBlock fork block,
// - OR is nil, and Constantinople is active
func (c *ChainConfig) IsPetersburg(num *big.Int) bool {
	return isBlockForked(c.PetersburgBlock, num) || c.PetersburgBlock == nil && isBlockForked(c.ConstantinopleBlock, num)
}

// IsIstanbul returns whether num is either equal to the Istanbul fork block or greater.
func (c *ChainConfig) IsIstanbul(num *big.Int) bool {
	return isBlockForked(c.IstanbulBlock, num)
}

// IsBerlin returns whether num is either equal to the Berlin fork block or greater.
func (c *ChainConfig) IsBerlin(num *big.Int) bool {
	return isBlockForked(c.BerlinBlock, num)
}

// IsLondon returns whether num is either equal to the London fork block or greater.
func (c *ChainConfig) IsLondon(num *big.Int) bool {
	return isBlockForked(c.LondonBlock, num)
}

// IsArrowGlacier returns whether num is either equal to the Arrow Glacier (EIP-4345) fork block or greater.
func (c *ChainConfig) IsArrowGlacier(num *big.Int) bool {
	return isBlockForked(c.ArrowGlacierBlock, num)
}

// IsGrayGlacier returns whether num is either equal to the Gray Glacier (EIP-5133) fork block or greater.
func (c *ChainConfig) IsGrayGlacier(num *big.Int) bool {
	return isBlockForked(c.GrayGlacierBlock, num)
}

// IsTerminalPoWBlock returns whether the given block is the last block of PoW stage.
func (c *ChainConfig) IsTerminalPoWBlock(parentTotalDiff *big.Int, totalDiff *big.Int) bool {
	if c.TerminalTotalDifficulty == nil {
		return false
	}
	return parentTotalDiff.Cmp(c.TerminalTotalDifficulty) < 0 && totalDiff.Cmp(c.TerminalTotalDifficulty) >= 0
}

// IsGibbs returns whether num is either equal to the gibbs fork block or greater.
func (c *ChainConfig) IsGibbs(num *big.Int) bool {
	return isBlockForked(c.GibbsBlock, num)
}

// IsOnGibbs returns whether num is equal to the gibbs fork block
func (c *ChainConfig) IsOnGibbs(num *big.Int) bool {
	return configBlockEqual(c.GibbsBlock, num)
}

func (c *ChainConfig) IsNano(num *big.Int) bool {
	return isBlockForked(c.NanoBlock, num)
}

func (c *ChainConfig) IsOnNano(num *big.Int) bool {
	return configBlockEqual(c.NanoBlock, num)
}

func (c *ChainConfig) IsMoran(num *big.Int) bool {
	return isBlockForked(c.MoranBlock, num)
}

func (c *ChainConfig) IsOnMoran(num *big.Int) bool {
	return configBlockEqual(c.MoranBlock, num)
}

func (c *ChainConfig) IsPlanck(num *big.Int) bool {
	return isBlockForked(c.PlanckBlock, num)
}

func (c *ChainConfig) IsOnPlanck(num *big.Int) bool {
	return configBlockEqual(c.PlanckBlock, num)
}

// IsShanghai returns whether time is either equal to the Shanghai fork time or greater.
func (c *ChainConfig) IsShanghai(num *big.Int, time uint64) bool {
	return c.IsLondon(num) && isTimestampForked(c.ShanghaiTime, time)
}

// IsOnShanghai returns whether currentBlockTime is either equal to the shanghai fork time or greater firstly.
func (c *ChainConfig) IsOnShanghai(currentBlockNumber *big.Int, lastBlockTime uint64, currentBlockTime uint64) bool {
	lastBlockNumber := new(big.Int)
	if currentBlockNumber.Cmp(big.NewInt(1)) >= 0 {
		lastBlockNumber.Sub(currentBlockNumber, big.NewInt(1))
	}
	return !c.IsShanghai(lastBlockNumber, lastBlockTime) && c.IsShanghai(currentBlockNumber, currentBlockTime)
}

// IsKepler returns whether time is either equal to the kepler fork time or greater.
func (c *ChainConfig) IsKepler(num *big.Int, time uint64) bool {
	return c.IsLondon(num) && isTimestampForked(c.KeplerTime, time)
}

// IsOnKepler returns whether currentBlockTime is either equal to the kepler fork time or greater firstly.
func (c *ChainConfig) IsOnKepler(currentBlockNumber *big.Int, lastBlockTime uint64, currentBlockTime uint64) bool {
	lastBlockNumber := new(big.Int)
	if currentBlockNumber.Cmp(big.NewInt(1)) >= 0 {
		lastBlockNumber.Sub(currentBlockNumber, big.NewInt(1))
	}
	return !c.IsKepler(lastBlockNumber, lastBlockTime) && c.IsKepler(currentBlockNumber, currentBlockTime)
}

// IsCancun returns whether num is either equal to the Cancun fork time or greater.
func (c *ChainConfig) IsCancun(num *big.Int, time uint64) bool {
	return c.IsLondon(num) && isTimestampForked(c.CancunTime, time)
}

// IsPrague returns whether num is either equal to the Prague fork time or greater.
func (c *ChainConfig) IsPrague(num *big.Int, time uint64) bool {
	return c.IsLondon(num) && isTimestampForked(c.PragueTime, time)
}

// IsVerkle returns whether num is either equal to the Verkle fork time or greater.
func (c *ChainConfig) IsVerkle(num *big.Int, time uint64) bool {
	return c.IsLondon(num) && isTimestampForked(c.VerkleTime, time)
}

// CheckCompatible checks whether scheduled fork transitions have been imported
// with a mismatching chain configuration.
func (c *ChainConfig) CheckCompatible(newcfg *ChainConfig, height uint64, time uint64) *ConfigCompatError {
	var (
		bhead = new(big.Int).SetUint64(height)
		btime = time
	)
	// Iterate checkCompatible to find the lowest conflict.
	var lasterr *ConfigCompatError
	for {
		err := c.checkCompatible(newcfg, bhead, btime)
		if err == nil || (lasterr != nil && err.RewindToBlock == lasterr.RewindToBlock && err.RewindToTime == lasterr.RewindToTime) {
			break
		}
		lasterr = err

		if err.RewindToTime > 0 {
			btime = err.RewindToTime
		} else {
			bhead.SetUint64(err.RewindToBlock)
		}
	}
	return lasterr
}

// CheckConfigForkOrder checks that we don't "skip" any forks, geth isn't pluggable enough
// to guarantee that forks can be implemented in a different order than on official networks
func (c *ChainConfig) CheckConfigForkOrder() error {
	// skip checking for non-Parlia egine
	if c.Parlia == nil {
		return nil
	}
	type fork struct {
		name      string
		block     *big.Int // forks up to - and including the merge - were defined with block numbers
		timestamp *uint64  // forks after the merge are scheduled using timestamps
		optional  bool     // if true, the fork may be nil and next fork is still allowed
	}
	var lastFork fork
	for _, cur := range []fork{
		{name: "mirrorSyncBlock", block: c.MirrorSyncBlock},
		{name: "brunoBlock", block: c.BrunoBlock},
		{name: "eulerBlock", block: c.EulerBlock},
		{name: "gibbsBlock", block: c.GibbsBlock},
		{name: "planckBlock", block: c.PlanckBlock},
		{name: "lubanBlock", block: c.LubanBlock},
		{name: "platoBlock", block: c.PlatoBlock},
		{name: "hertzBlock", block: c.HertzBlock},
		{name: "hertzfixBlock", block: c.HertzfixBlock},
		{name: "keplerTime", timestamp: c.KeplerTime},
		{name: "cancunTime", timestamp: c.CancunTime, optional: true},
		{name: "pragueTime", timestamp: c.PragueTime, optional: true},
		{name: "verkleTime", timestamp: c.VerkleTime, optional: true},
	} {
		if lastFork.name != "" {
			switch {
			// Non-optional forks must all be present in the chain config up to the last defined fork
			case lastFork.block == nil && lastFork.timestamp == nil && (cur.block != nil || cur.timestamp != nil):
				if cur.block != nil {
					return fmt.Errorf("unsupported fork ordering: %v not enabled, but %v enabled at block %v",
						lastFork.name, cur.name, cur.block)
				} else {
					return fmt.Errorf("unsupported fork ordering: %v not enabled, but %v enabled at timestamp %v",
						lastFork.name, cur.name, cur.timestamp)
				}

			// Fork (whether defined by block or timestamp) must follow the fork definition sequence
			case (lastFork.block != nil && cur.block != nil) || (lastFork.timestamp != nil && cur.timestamp != nil):
				if lastFork.block != nil && lastFork.block.Cmp(cur.block) > 0 {
					return fmt.Errorf("unsupported fork ordering: %v enabled at block %v, but %v enabled at block %v",
						lastFork.name, lastFork.block, cur.name, cur.block)
				} else if lastFork.timestamp != nil && *lastFork.timestamp > *cur.timestamp {
					return fmt.Errorf("unsupported fork ordering: %v enabled at timestamp %v, but %v enabled at timestamp %v",
						lastFork.name, lastFork.timestamp, cur.name, cur.timestamp)
				}

				// Timestamp based forks can follow block based ones, but not the other way around
				if lastFork.timestamp != nil && cur.block != nil {
					return fmt.Errorf("unsupported fork ordering: %v used timestamp ordering, but %v reverted to block ordering",
						lastFork.name, cur.name)
				}
			}
		}
		// If it was optional and not set, then ignore it
		if !cur.optional || (cur.block != nil || cur.timestamp != nil) {
			lastFork = cur
		}
	}
	return nil
}

func (c *ChainConfig) checkCompatible(newcfg *ChainConfig, headNumber *big.Int, headTimestamp uint64) *ConfigCompatError {
	if isForkBlockIncompatible(c.HomesteadBlock, newcfg.HomesteadBlock, headNumber) {
		return newBlockCompatError("Homestead fork block", c.HomesteadBlock, newcfg.HomesteadBlock)
	}
	if isForkBlockIncompatible(c.DAOForkBlock, newcfg.DAOForkBlock, headNumber) {
		return newBlockCompatError("DAO fork block", c.DAOForkBlock, newcfg.DAOForkBlock)
	}
	if c.IsDAOFork(headNumber) && c.DAOForkSupport != newcfg.DAOForkSupport {
		return newBlockCompatError("DAO fork support flag", c.DAOForkBlock, newcfg.DAOForkBlock)
	}
	if isForkBlockIncompatible(c.EIP150Block, newcfg.EIP150Block, headNumber) {
		return newBlockCompatError("EIP150 fork block", c.EIP150Block, newcfg.EIP150Block)
	}
	if isForkBlockIncompatible(c.EIP155Block, newcfg.EIP155Block, headNumber) {
		return newBlockCompatError("EIP155 fork block", c.EIP155Block, newcfg.EIP155Block)
	}
	if isForkBlockIncompatible(c.EIP158Block, newcfg.EIP158Block, headNumber) {
		return newBlockCompatError("EIP158 fork block", c.EIP158Block, newcfg.EIP158Block)
	}
	if c.IsEIP158(headNumber) && !configBlockEqual(c.ChainID, newcfg.ChainID) {
		return newBlockCompatError("EIP158 chain ID", c.EIP158Block, newcfg.EIP158Block)
	}
	if isForkBlockIncompatible(c.ByzantiumBlock, newcfg.ByzantiumBlock, headNumber) {
		return newBlockCompatError("Byzantium fork block", c.ByzantiumBlock, newcfg.ByzantiumBlock)
	}
	if isForkBlockIncompatible(c.ConstantinopleBlock, newcfg.ConstantinopleBlock, headNumber) {
		return newBlockCompatError("Constantinople fork block", c.ConstantinopleBlock, newcfg.ConstantinopleBlock)
	}
	if isForkBlockIncompatible(c.PetersburgBlock, newcfg.PetersburgBlock, headNumber) {
		// the only case where we allow Petersburg to be set in the past is if it is equal to Constantinople
		// mainly to satisfy fork ordering requirements which state that Petersburg fork be set if Constantinople fork is set
		if isForkBlockIncompatible(c.ConstantinopleBlock, newcfg.PetersburgBlock, headNumber) {
			return newBlockCompatError("Petersburg fork block", c.PetersburgBlock, newcfg.PetersburgBlock)
		}
	}
	if isForkBlockIncompatible(c.IstanbulBlock, newcfg.IstanbulBlock, headNumber) {
		return newBlockCompatError("Istanbul fork block", c.IstanbulBlock, newcfg.IstanbulBlock)
	}
	if isForkBlockIncompatible(c.MuirGlacierBlock, newcfg.MuirGlacierBlock, headNumber) {
		return newBlockCompatError("Muir Glacier fork block", c.MuirGlacierBlock, newcfg.MuirGlacierBlock)
	}
	if isForkBlockIncompatible(c.BerlinBlock, newcfg.BerlinBlock, headNumber) {
		return newBlockCompatError("Berlin fork block", c.BerlinBlock, newcfg.BerlinBlock)
	}
	if isForkBlockIncompatible(c.LondonBlock, newcfg.LondonBlock, headNumber) {
		return newBlockCompatError("London fork block", c.LondonBlock, newcfg.LondonBlock)
	}
	if isForkBlockIncompatible(c.ArrowGlacierBlock, newcfg.ArrowGlacierBlock, headNumber) {
		return newBlockCompatError("Arrow Glacier fork block", c.ArrowGlacierBlock, newcfg.ArrowGlacierBlock)
	}
	if isForkBlockIncompatible(c.GrayGlacierBlock, newcfg.GrayGlacierBlock, headNumber) {
		return newBlockCompatError("Gray Glacier fork block", c.GrayGlacierBlock, newcfg.GrayGlacierBlock)
	}
	if isForkBlockIncompatible(c.MergeNetsplitBlock, newcfg.MergeNetsplitBlock, headNumber) {
		return newBlockCompatError("Merge Start fork block", c.MergeNetsplitBlock, newcfg.MergeNetsplitBlock)
	}
	if isForkBlockIncompatible(c.RamanujanBlock, newcfg.RamanujanBlock, headNumber) {
		return newBlockCompatError("ramanujan fork block", c.RamanujanBlock, newcfg.RamanujanBlock)
	}
	if isForkBlockIncompatible(c.MirrorSyncBlock, newcfg.MirrorSyncBlock, headNumber) {
		return newBlockCompatError("mirrorSync fork block", c.MirrorSyncBlock, newcfg.MirrorSyncBlock)
	}
	if isForkBlockIncompatible(c.BrunoBlock, newcfg.BrunoBlock, headNumber) {
		return newBlockCompatError("bruno fork block", c.BrunoBlock, newcfg.BrunoBlock)
	}
	if isForkBlockIncompatible(c.EulerBlock, newcfg.EulerBlock, headNumber) {
		return newBlockCompatError("euler fork block", c.EulerBlock, newcfg.EulerBlock)
	}
	if isForkBlockIncompatible(c.GibbsBlock, newcfg.GibbsBlock, headNumber) {
		return newBlockCompatError("gibbs fork block", c.GibbsBlock, newcfg.GibbsBlock)
	}
	if isForkBlockIncompatible(c.NanoBlock, newcfg.NanoBlock, headNumber) {
		return newBlockCompatError("nano fork block", c.NanoBlock, newcfg.NanoBlock)
	}
	if isForkBlockIncompatible(c.MoranBlock, newcfg.MoranBlock, headNumber) {
		return newBlockCompatError("moran fork block", c.MoranBlock, newcfg.MoranBlock)
	}
	if isForkBlockIncompatible(c.PlanckBlock, newcfg.PlanckBlock, headNumber) {
		return newBlockCompatError("planck fork block", c.PlanckBlock, newcfg.PlanckBlock)
	}
	if isForkBlockIncompatible(c.LubanBlock, newcfg.LubanBlock, headNumber) {
		return newBlockCompatError("luban fork block", c.LubanBlock, newcfg.LubanBlock)
	}
	if isForkBlockIncompatible(c.PlatoBlock, newcfg.PlatoBlock, headNumber) {
		return newBlockCompatError("plato fork block", c.PlatoBlock, newcfg.PlatoBlock)
	}
	if isForkBlockIncompatible(c.HertzBlock, newcfg.HertzBlock, headNumber) {
		return newBlockCompatError("hertz fork block", c.HertzBlock, newcfg.HertzBlock)
	}
	if isForkBlockIncompatible(c.HertzfixBlock, newcfg.HertzfixBlock, headNumber) {
		return newBlockCompatError("hertzfix fork block", c.HertzfixBlock, newcfg.HertzfixBlock)
	}
	if isForkTimestampIncompatible(c.ShanghaiTime, newcfg.ShanghaiTime, headTimestamp) {
		return newTimestampCompatError("Shanghai fork timestamp", c.ShanghaiTime, newcfg.ShanghaiTime)
	}
	if isForkTimestampIncompatible(c.KeplerTime, newcfg.KeplerTime, headTimestamp) {
		return newTimestampCompatError("Kepler fork timestamp", c.KeplerTime, newcfg.KeplerTime)
	}
	if isForkTimestampIncompatible(c.CancunTime, newcfg.CancunTime, headTimestamp) {
		return newTimestampCompatError("Cancun fork timestamp", c.CancunTime, newcfg.CancunTime)
	}
	if isForkTimestampIncompatible(c.PragueTime, newcfg.PragueTime, headTimestamp) {
		return newTimestampCompatError("Prague fork timestamp", c.PragueTime, newcfg.PragueTime)
	}
	if isForkTimestampIncompatible(c.VerkleTime, newcfg.VerkleTime, headTimestamp) {
		return newTimestampCompatError("Verkle fork timestamp", c.VerkleTime, newcfg.VerkleTime)
	}
	return nil
}

// BaseFeeChangeDenominator bounds the amount the base fee can change between blocks.
func (c *ChainConfig) BaseFeeChangeDenominator() uint64 {
	return DefaultBaseFeeChangeDenominator
}

// ElasticityMultiplier bounds the maximum gas limit an EIP-1559 block may have.
func (c *ChainConfig) ElasticityMultiplier() uint64 {
	return DefaultElasticityMultiplier
}

// LatestFork returns the latest time-based fork that would be active for the given time.
func (c *ChainConfig) LatestFork(time uint64) forks.Fork {
	// Assume last non-time-based fork has passed.
	london := c.LondonBlock

	switch {
	case c.IsPrague(london, time):
		return forks.Prague
	case c.IsCancun(london, time):
		return forks.Cancun
	case c.IsShanghai(london, time):
		return forks.Shanghai
	default:
		return forks.Paris
	}
}

// isForkBlockIncompatible returns true if a fork scheduled at block s1 cannot be
// rescheduled to block s2 because head is already past the fork.
func isForkBlockIncompatible(s1, s2, head *big.Int) bool {
	return (isBlockForked(s1, head) || isBlockForked(s2, head)) && !configBlockEqual(s1, s2)
}

// isBlockForked returns whether a fork scheduled at block s is active at the
// given head block. Whilst this method is the same as isTimestampForked, they
// are explicitly separate for clearer reading.
func isBlockForked(s, head *big.Int) bool {
	if s == nil || head == nil {
		return false
	}
	return s.Cmp(head) <= 0
}

func configBlockEqual(x, y *big.Int) bool {
	if x == nil {
		return y == nil
	}
	if y == nil {
		return x == nil
	}
	return x.Cmp(y) == 0
}

// isForkTimestampIncompatible returns true if a fork scheduled at timestamp s1
// cannot be rescheduled to timestamp s2 because head is already past the fork.
func isForkTimestampIncompatible(s1, s2 *uint64, head uint64) bool {
	return (isTimestampForked(s1, head) || isTimestampForked(s2, head)) && !configTimestampEqual(s1, s2)
}

// isTimestampForked returns whether a fork scheduled at timestamp s is active
// at the given head timestamp. Whilst this method is the same as isBlockForked,
// they are explicitly separate for clearer reading.
func isTimestampForked(s *uint64, head uint64) bool {
	if s == nil {
		return false
	}
	return *s <= head
}

func configTimestampEqual(x, y *uint64) bool {
	if x == nil {
		return y == nil
	}
	if y == nil {
		return x == nil
	}
	return *x == *y
}

// ConfigCompatError is raised if the locally-stored blockchain is initialised with a
// ChainConfig that would alter the past.
type ConfigCompatError struct {
	What string

	// block numbers of the stored and new configurations if block based forking
	StoredBlock, NewBlock *big.Int

	// timestamps of the stored and new configurations if time based forking
	StoredTime, NewTime *uint64

	// the block number to which the local chain must be rewound to correct the error
	RewindToBlock uint64

	// the timestamp to which the local chain must be rewound to correct the error
	RewindToTime uint64
}

func newBlockCompatError(what string, storedblock, newblock *big.Int) *ConfigCompatError {
	var rew *big.Int
	switch {
	case storedblock == nil:
		rew = newblock
	case newblock == nil || storedblock.Cmp(newblock) < 0:
		rew = storedblock
	default:
		rew = newblock
	}
	err := &ConfigCompatError{
		What:          what,
		StoredBlock:   storedblock,
		NewBlock:      newblock,
		RewindToBlock: 0,
	}
	if rew != nil && rew.Sign() > 0 {
		err.RewindToBlock = rew.Uint64() - 1
	}
	return err
}

func newTimestampCompatError(what string, storedtime, newtime *uint64) *ConfigCompatError {
	var rew *uint64
	switch {
	case storedtime == nil:
		rew = newtime
	case newtime == nil || *storedtime < *newtime:
		rew = storedtime
	default:
		rew = newtime
	}
	err := &ConfigCompatError{
		What:         what,
		StoredTime:   storedtime,
		NewTime:      newtime,
		RewindToTime: 0,
	}
	if rew != nil {
		err.RewindToTime = *rew - 1
	}
	return err
}

func (err *ConfigCompatError) Error() string {
	if err.StoredBlock != nil {
		return fmt.Sprintf("mismatching %s in database (have block %d, want block %d, rewindto block %d)", err.What, err.StoredBlock, err.NewBlock, err.RewindToBlock)
	}
	return fmt.Sprintf("mismatching %s in database (have timestamp %d, want timestamp %d, rewindto timestamp %d)", err.What, err.StoredTime, err.NewTime, err.RewindToTime)
}

// Rules wraps ChainConfig and is merely syntactic sugar or can be used for functions
// that do not have or require information about the block.
//
// Rules is a one time interface meaning that it shouldn't be used in between transition
// phases.
type Rules struct {
	ChainID                                                 *big.Int
	IsHomestead, IsEIP150, IsEIP155, IsEIP158               bool
	IsByzantium, IsConstantinople, IsPetersburg, IsIstanbul bool
	IsBerlin, IsLondon                                      bool
	IsMerge                                                 bool
	IsNano                                                  bool
	IsMoran                                                 bool
	IsPlanck                                                bool
	IsLuban                                                 bool
	IsPlato                                                 bool
	IsHertz                                                 bool
	IsHertzfix                                              bool
	IsShanghai, IsKepler, IsCancun, IsPrague                bool
	IsVerkle                                                bool
}

// Rules ensures c's ChainID is not nil.
func (c *ChainConfig) Rules(num *big.Int, isMerge bool, timestamp uint64) Rules {
	chainID := c.ChainID
	if chainID == nil {
		chainID = new(big.Int)
	}
	return Rules{
		ChainID:          new(big.Int).Set(chainID),
		IsHomestead:      c.IsHomestead(num),
		IsEIP150:         c.IsEIP150(num),
		IsEIP155:         c.IsEIP155(num),
		IsEIP158:         c.IsEIP158(num),
		IsByzantium:      c.IsByzantium(num),
		IsConstantinople: c.IsConstantinople(num),
		IsPetersburg:     c.IsPetersburg(num),
		IsIstanbul:       c.IsIstanbul(num),
		IsBerlin:         c.IsBerlin(num),
		IsLondon:         c.IsLondon(num),
		IsMerge:          isMerge,
		IsNano:           c.IsNano(num),
		IsMoran:          c.IsMoran(num),
		IsPlanck:         c.IsPlanck(num),
		IsLuban:          c.IsLuban(num),
		IsPlato:          c.IsPlato(num),
		IsHertz:          c.IsHertz(num),
		IsHertzfix:       c.IsHertzfix(num),
		IsShanghai:       c.IsShanghai(num, timestamp),
		IsKepler:         c.IsKepler(num, timestamp),
		IsCancun:         c.IsCancun(num, timestamp),
		IsPrague:         c.IsPrague(num, timestamp),
		IsVerkle:         c.IsVerkle(num, timestamp),
	}
}<|MERGE_RESOLUTION|>--- conflicted
+++ resolved
@@ -27,16 +27,10 @@
 // Genesis hashes to enforce below configs on.
 var (
 	MainnetGenesisHash = common.HexToHash("0xd4e56740f876aef8c010b86a40d5f56745a118d0906a34e69aec8c0db1cb8fa3")
-<<<<<<< HEAD
 
 	BSCGenesisHash    = common.HexToHash("0x0d21840abff46b96c84b2ac9e10e4f5cdaeb5693cb665db62a2f3b02d2d57b5b")
 	ChapelGenesisHash = common.HexToHash("0x6d3c66c5357ec91d5c43af47e234a939b22557cbb552dc45bebbceeed90fbe34")
 	RialtoGenesisHash = common.HexToHash("0xee835a629f9cf5510b48b6ba41d69e0ff7d6ef10f977166ef939db41f59f5501")
-=======
-	HoleskyGenesisHash = common.HexToHash("0xb5f7f912443c940f21fd611f12828d75b534364ed9e95ca4e307729a4661bde4")
-	SepoliaGenesisHash = common.HexToHash("0x25a5cc106eea7138acab33231d7160d69cb777ee0c2c553fcddf5138993e6dd9")
-	GoerliGenesisHash  = common.HexToHash("0xbf7e331f7f7c1dd2e05159666b3bf8bc7a8a3a9eb1d518969eab529dd9b88c1a")
->>>>>>> 8f7eb9cc
 )
 
 func newUint64(val uint64) *uint64 { return &val }
@@ -72,55 +66,6 @@
 		ShanghaiTime:                  newUint64(1681338455),
 		Ethash:                        new(EthashConfig),
 	}
-<<<<<<< HEAD
-
-	// just for prysm compile pass
-	// SepoliaChainConfig contains the chain parameters to run a node on the Sepolia test network.
-	SepoliaChainConfig = &ChainConfig{
-		ChainID:             big.NewInt(11155111),
-		HomesteadBlock:      big.NewInt(0),
-		DAOForkBlock:        nil,
-		DAOForkSupport:      true,
-		EIP150Block:         big.NewInt(0),
-		EIP155Block:         big.NewInt(0),
-		EIP158Block:         big.NewInt(0),
-		ByzantiumBlock:      big.NewInt(0),
-		ConstantinopleBlock: big.NewInt(0),
-		PetersburgBlock:     big.NewInt(0),
-		IstanbulBlock:       big.NewInt(0),
-		MuirGlacierBlock:    big.NewInt(0),
-		BerlinBlock:         big.NewInt(0),
-		MirrorSyncBlock:     big.NewInt(0),
-		BrunoBlock:          big.NewInt(0),
-		EulerBlock:          big.NewInt(0),
-		LondonBlock:         big.NewInt(0),
-		Ethash:              new(EthashConfig),
-=======
-	// HoleskyChainConfig contains the chain parameters to run a node on the Holesky test network.
-	HoleskyChainConfig = &ChainConfig{
-		ChainID:                       big.NewInt(17000),
-		HomesteadBlock:                big.NewInt(0),
-		DAOForkBlock:                  nil,
-		DAOForkSupport:                true,
-		EIP150Block:                   big.NewInt(0),
-		EIP155Block:                   big.NewInt(0),
-		EIP158Block:                   big.NewInt(0),
-		ByzantiumBlock:                big.NewInt(0),
-		ConstantinopleBlock:           big.NewInt(0),
-		PetersburgBlock:               big.NewInt(0),
-		IstanbulBlock:                 big.NewInt(0),
-		MuirGlacierBlock:              nil,
-		BerlinBlock:                   big.NewInt(0),
-		LondonBlock:                   big.NewInt(0),
-		ArrowGlacierBlock:             nil,
-		GrayGlacierBlock:              nil,
-		TerminalTotalDifficulty:       big.NewInt(0),
-		TerminalTotalDifficultyPassed: true,
-		MergeNetsplitBlock:            nil,
-		ShanghaiTime:                  newUint64(1696000704),
-		CancunTime:                    newUint64(1707305664),
-		Ethash:                        new(EthashConfig),
-	}
 	// SepoliaChainConfig contains the chain parameters to run a node on the Sepolia test network.
 	SepoliaChainConfig = &ChainConfig{
 		ChainID:                       big.NewInt(11155111),
@@ -145,34 +90,11 @@
 		ShanghaiTime:                  newUint64(1677557088),
 		CancunTime:                    newUint64(1706655072),
 		Ethash:                        new(EthashConfig),
->>>>>>> 8f7eb9cc
 	}
 
 	// just for prysm compile pass
 	// GoerliChainConfig contains the chain parameters to run a node on the Görli test network.
 	GoerliChainConfig = &ChainConfig{
-<<<<<<< HEAD
-		ChainID:             big.NewInt(5),
-		HomesteadBlock:      big.NewInt(0),
-		DAOForkBlock:        nil,
-		DAOForkSupport:      true,
-		EIP150Block:         big.NewInt(0),
-		EIP155Block:         big.NewInt(0),
-		EIP158Block:         big.NewInt(0),
-		ByzantiumBlock:      big.NewInt(0),
-		ConstantinopleBlock: big.NewInt(0),
-		PetersburgBlock:     big.NewInt(0),
-		RamanujanBlock:      big.NewInt(0),
-		NielsBlock:          big.NewInt(0),
-		MirrorSyncBlock:     big.NewInt(0),
-		BrunoBlock:          big.NewInt(0),
-		EulerBlock:          big.NewInt(0),
-		IstanbulBlock:       big.NewInt(1_561_651),
-		MuirGlacierBlock:    nil,
-		BerlinBlock:         big.NewInt(4_460_644),
-		LondonBlock:         big.NewInt(5_062_605),
-		ArrowGlacierBlock:   nil,
-=======
 		ChainID:                       big.NewInt(5),
 		HomesteadBlock:                big.NewInt(0),
 		DAOForkBlock:                  nil,
@@ -192,7 +114,6 @@
 		TerminalTotalDifficultyPassed: true,
 		ShanghaiTime:                  newUint64(1678832736),
 		CancunTime:                    newUint64(1705473120),
->>>>>>> 8f7eb9cc
 		Clique: &CliqueConfig{
 			Period: 15,
 			Epoch:  30000,
@@ -529,12 +450,6 @@
 // NetworkNames are user friendly names to use in the chain spec banner.
 var NetworkNames = map[string]string{
 	MainnetChainConfig.ChainID.String(): "mainnet",
-<<<<<<< HEAD
-=======
-	GoerliChainConfig.ChainID.String():  "goerli",
-	SepoliaChainConfig.ChainID.String(): "sepolia",
-	HoleskyChainConfig.ChainID.String(): "holesky",
->>>>>>> 8f7eb9cc
 }
 
 // ChainConfig is the core config which determines the blockchain settings.
@@ -599,15 +514,9 @@
 	HertzBlock      *big.Int `json:"hertzBlock,omitempty"`      // hertzBlock switch block (nil = no fork, 0 = already activated)
 	HertzfixBlock   *big.Int `json:"hertzfixBlock,omitempty"`   // hertzfixBlock switch block (nil = no fork, 0 = already activated)
 	// Various consensus engines
-<<<<<<< HEAD
-	Ethash    *EthashConfig `json:"ethash,omitempty"`
-	Clique    *CliqueConfig `json:"clique,omitempty"`
-	Parlia    *ParliaConfig `json:"parlia,omitempty"`
-	IsDevMode bool          `json:"isDev,omitempty"`
-=======
 	Ethash *EthashConfig `json:"ethash,omitempty"`
 	Clique *CliqueConfig `json:"clique,omitempty"`
->>>>>>> 8f7eb9cc
+	Parlia *ParliaConfig `json:"parlia,omitempty"`
 }
 
 // EthashConfig is the consensus engine configs for proof-of-work based sealing.
@@ -648,15 +557,6 @@
 func (c *ChainConfig) String() string {
 	var engine interface{}
 
-<<<<<<< HEAD
-=======
-	// Create some basic network config output
-	network := NetworkNames[c.ChainID.String()]
-	if network == "" {
-		network = "unknown"
-	}
-	banner += fmt.Sprintf("Chain ID:  %v (%s)\n", c.ChainID, network)
->>>>>>> 8f7eb9cc
 	switch {
 	case c.Ethash != nil:
 		engine = c.Ethash
@@ -1173,6 +1073,7 @@
 }
 
 // LatestFork returns the latest time-based fork that would be active for the given time.
+// only include forks from ethereum
 func (c *ChainConfig) LatestFork(time uint64) forks.Fork {
 	// Assume last non-time-based fork has passed.
 	london := c.LondonBlock
